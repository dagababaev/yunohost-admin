import i18n from '@/i18n'
import store from '@/store'
import * as validators from '@/helpers/validators'
import { isObjectLiteral, isEmptyValue, flattenObjectLiteral } from '@/helpers/commons'


/**
 * Tries to find a translation corresponding to the user's locale/fallback locale in a
 * Yunohost argument or simply return the string if it's not an object literal.
 *
 * @param {(Object|String|undefined)} field - A field value containing a translation object or string
 * @return {String}
 */
export function formatI18nField (field) {
  if (typeof field === 'string') return field
  const { locale, fallbackLocale } = store.state
  return field ? field[locale] || field[fallbackLocale] || field.en : ''
}


/**
 * Returns a string size declaration to a M value.
 *
 * @param {String} sizeStr - A size declared like '500M' or '56k'
 * @return {Number}
 */
export function sizeToM (sizeStr) {
  const unit = sizeStr.slice(-1)
  const value = sizeStr.slice(0, -1)
  if (unit === 'M') return parseInt(value)
  if (unit === 'b') return Math.ceil(value / (1024 * 1024))
  if (unit === 'k') return Math.ceil(value / 1024)
  if (unit === 'G') return Math.ceil(value * 1024)
  if (unit === 'T') return Math.ceil(value * 1024 * 1024)
}


/**
 * Returns a formatted address element to be used by AdressInputSelect component.
 *
 * @param {String} address - A string representing an adress (subdomain or email)
 * @return {Object} - `{ localPart, separator, domain }`.
 */
export function adressToFormValue (address) {
  const separator = address.includes('@') ? '@' : '.'
  const [localPart, domain] = address.split(separator)
  return { localPart, separator, domain }
}


/**
 * Format app install, actions and config panel argument into a data structure that
 * will be automaticly transformed into a component on screen.
 *
 * @param {Object} arg - a yunohost arg options written by a packager.
 * @return {Object} an formated argument containing formItem props, validation and base value.
 */
export function formatYunoHostArgument (arg) {
  let value = (arg.value !== undefined) ? arg.value : (arg.current_value !== undefined) ? arg.current_value : null
  const validation = {}
  const error = { message: null }
  arg.ask = formatI18nField(arg.ask)
  const field = {
    component: undefined,
    label: arg.ask,
    props: {}
  }
  const defaultProps = ['id:name', 'placeholder:example']
  const components = [
    {
      types: [undefined, 'string', 'path'],
      name: 'InputItem',
      props: defaultProps.concat(['autocomplete', 'trim', 'choices']),
      callback: function () {
        if (arg.choices) {
            arg.type = 'select'
            this.name = 'SelectItem'
        }
      }
    },
    {
      types: ['email', 'url', 'date', 'time', 'color'],
      name: 'InputItem',
      props: defaultProps.concat(['type', 'trim'])
    },
    {
      types: ['password'],
      name: 'InputItem',
      props: defaultProps.concat(['type', 'autocomplete', 'trim']),
      callback: function () {
        if (!arg.help) {
          arg.help = 'good_practices_about_admin_password'
        }
        arg.example = '••••••••••••'
        validation.passwordLenght = validators.minLength(8)
      }
    },
    {
      types: ['number', 'range'],
      name: 'InputItem',
      props: defaultProps.concat(['type', 'min', 'max', 'step']),
      callback: function () {
        if (!isNaN(parseInt(arg.min))) {
          validation.minValue = validators.minValue(parseInt(arg.min))
        }
        if (!isNaN(parseInt(arg.max))) {
          validation.maxValue = validators.maxValue(parseInt(arg.max))
        }
        validation.numValue = validators.helpers.regex('Please provide an integer', new RegExp('^-?[0-9]+$'))
      }
    },
    {
<<<<<<< HEAD
      types: ['select'],
      name: 'SelectItem',
      props: ['id:name', 'choices']
    },
    {
      types: ['user', 'domain', 'app'],
=======
      types: ['select', 'user', 'domain'],
>>>>>>> f8e3818d
      name: 'SelectItem',
      props: ['id:name', 'choices'],
      callback: function () {
         if ((arg.type === 'domain') || (arg.type === 'user')) {
            field.link = { name: arg.type + '-list', text: i18n.t(`manage_${arg.type}s`) }
         }
      }
    },
    {
      types: ['file'],
      name: 'FileItem',
      props: defaultProps.concat(['accept']),
      callback: function () {
        if (value) {
          value = new File([''], value)
          value.currentfile = true
        }
      }
    },
    {
      types: ['text'],
      name: 'TextAreaItem',
      props: defaultProps
    },
    {
      types: ['tags'],
      name: 'TagsItem',
      props: defaultProps.concat(['limit', 'placeholder', 'options:choices', 'tagIcon:icon']),
      callback: function () {
        if (arg.choices) {
            this.name = 'TagsSelectizeItem'
            field.props.auto = true
            field.props.itemsName = ''
            field.props.label = arg.placeholder
        }
        if (typeof value === 'string') {
          value = value.split(',')
        } else if (!value) {
          value = []
        }
      }
    },
    {
      types: ['boolean'],
      name: 'CheckboxItem',
      props: ['id:name', 'choices'],
      callback: function () {
        if (value !== null && value !== undefined) {
          value = ['1', 'yes', 'y', 'true'].includes(String(value).toLowerCase())
        } else if (arg.default !== null && arg.default !== undefined) {
          value = ['1', 'yes', 'y', 'true'].includes(String(arg.default).toLowerCase())
        }
      }
    },
    {
      types: ['alert'],
      name: 'ReadOnlyAlertItem',
      props: ['type:style', 'label:ask', 'icon'],
      readonly: true
    },
    {
      types: ['markdown', 'display_text'],
      name: 'MarkdownItem',
      props: ['label:ask'],
      readonly: true
    }
  ]

  // Default type management if no one is filled
  if (arg.type === undefined) {
    arg.type = (arg.choices === undefined) ? 'string' : 'select'
  }
  // Search the component bind to the type
  const component = components.find(element => element.types.includes(arg.type))
  if (component === undefined) throw new TypeError('Unknown type: ' + arg.type)
  // Callback use for specific behaviour
  if (component.callback) component.callback()
  field.component = component.name
  // Affect properties to the field Item
  for (let prop of component.props) {
    prop = prop.split(':')
    const propName = prop[0]
    const argName = prop.slice(-1)[0]
    if (argName in arg) {
      field.props[propName] = arg[argName]
    }
  }
  // We don't want to display a label html item as this kind or field contains
  // already the text to display
  if (component.readonly) delete field.label
  // Required (no need for checkbox its value can't be null)
  else if (field.component !== 'CheckboxItem' && arg.optional !== true) {
    validation.required = validators.required
  }
  if (arg.pattern && arg.type !== 'tags') {
    validation.pattern = validators.helpers.regex(formatI18nField(arg.pattern.error), new RegExp(arg.pattern.regexp))
  }
  validation.remote = validators.helpers.withParams(error, (v) => {
    const result = !error.message
    error.message = null
    return result
  })


  // field.props['title'] = field.pattern.error
  // Default value if still `null`
  if (value === null && arg.current_value) {
    value = arg.current_value
  }
  if (value === null && arg.default) {
    value = arg.default
  }

  // Help message
  if (arg.help) {
    field.description = formatI18nField(arg.help)
  }

  // Help message
  if (arg.helpLink) {
    field.link = { href: arg.helpLink.href, text: i18n.t(arg.helpLink.text) }
  }

  if (arg.visible) {
    field.visible = arg.visible
    // Temporary value to wait visible expression to be evaluated
    field.isVisible = true
  }

  return {
    value,
    field,
    // Return null instead of empty object if there's no validation
    validation: Object.keys(validation).length === 0 ? null : validation,
    error
  }
}


/**
 * Format app install, actions and config panel manifest args into a form that can be used
 * as v-model values, fields that can be passed to a FormField component and validations.
 *
 * @param {Array} args - a yunohost arg array written by a packager.
 * @param {String} name - (temp) an app name to build a label field in case of manifest install args
 * @return {Object} an object containing all parsed values to be used in vue views.
 */
export function formatYunoHostArguments (args, name = null) {
  const form = {}
  const fields = {}
  const validations = {}
  const errors = {}

  // FIXME yunohost should add the label field by default
  if (name) {
    args.unshift({
      ask: i18n.t('label_for_manifestname', { name }),
      default: name,
      name: 'label'
    })
  }

  for (const arg of args) {
    const { value, field, validation, error } = formatYunoHostArgument(arg)
    fields[arg.name] = field
    form[arg.name] = value
    if (validation) validations[arg.name] = validation
    errors[arg.name] = error
  }

  return { form, fields, validations, errors }
}

export function pFileReader (file, output, key, base64 = true) {
    return new Promise((resolve, reject) => {
        const fr = new FileReader()
        fr.onerror = reject
        fr.onload = () => {
          output[key] = fr.result
          if (base64) {
            output[key] = fr.result.replace(/data:[^;]*;base64,/, '')
          }
          output[key + '[name]'] = file.name
          resolve()
        }
        if (base64) {
          fr.readAsDataURL(file)
        } else {
          fr.readAsText(file)
        }
    })
}
/**
 * Format helper for a form value.
 * Convert Boolean to (1|0) and concatenate adresses.
 *
 * @param {*} value
 * @return {*}
 */
export function formatFormDataValue (value) {
  if (typeof value === 'boolean') {
    return value ? 1 : 0
  } else if (isObjectLiteral(value) && 'separator' in value) {
    return Object.values(value).join('')
  }
  return value
}


/**
 * Format a form produced by a vue view to be sent to the server.
 *
 * @param {Object} formData - An object literal containing form values.
 * @param {Object} [extraParams] - Optionnal params
 * @param {Array} [extraParams.extract] - An array of keys that should be extracted from the form.
 * @param {Boolean} [extraParams.flatten=false] - Flattens or not the passed formData.
 * @param {Boolean} [extraParams.removeEmpty=true] - Removes "empty" values from the object.
 * @return {Object} the parsed data to be sent to the server, with extracted values if specified.
 */
export async function formatFormData (
  formData,
  { extract = null, flatten = false, removeEmpty = true, removeNull = false, multipart = true } = {}
) {
  const output = {
    data: {},
    extracted: {}
  }
  const promises = []
  for (const key in formData) {
    const type = extract && extract.includes(key) ? 'extracted' : 'data'
    const value = Array.isArray(formData[key])
      ? formData[key].map(item => formatFormDataValue(item))
      : formatFormDataValue(formData[key])

    if (removeEmpty && isEmptyValue(value)) {
      continue
    } else if (removeNull && (value === null || value === undefined)) {
      continue
    } else if (value instanceof File && !multipart) {
      if (value.currentfile) {
          continue
      } else if (value._removed) {
          output[type][key] = ''
          continue
      }
      promises.push(pFileReader(value, output[type], key))
    } else if (flatten && isObjectLiteral(value)) {
      flattenObjectLiteral(value, output[type])
    } else {
      output[type][key] = value
    }
  }
  if (promises.length) await Promise.all(promises)
  const { data, extracted } = output
  return extract ? { data, ...extracted } : data
}<|MERGE_RESOLUTION|>--- conflicted
+++ resolved
@@ -110,20 +110,11 @@
       }
     },
     {
-<<<<<<< HEAD
-      types: ['select'],
-      name: 'SelectItem',
-      props: ['id:name', 'choices']
-    },
-    {
-      types: ['user', 'domain', 'app'],
-=======
-      types: ['select', 'user', 'domain'],
->>>>>>> f8e3818d
+      types: ['select', 'user', 'domain', 'app'],
       name: 'SelectItem',
       props: ['id:name', 'choices'],
       callback: function () {
-         if ((arg.type === 'domain') || (arg.type === 'user')) {
+         if ((arg.type !== 'select')) {
             field.link = { name: arg.type + '-list', text: i18n.t(`manage_${arg.type}s`) }
          }
       }
