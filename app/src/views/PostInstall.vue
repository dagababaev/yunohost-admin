--- conflicted
+++ resolved
@@ -118,12 +118,7 @@
 
     performPostInstall (force = false) {
       // FIXME does the api will throw an error for bad passwords ?
-<<<<<<< HEAD
-      const { domain, password } = this
-      api.post('postinstall', { domain, password }, 'postinstall').then(() => {
-=======
       api.post('postinstall' + (force ? '?force_diskspace' : ''), { domain: this.domain, password: this.password }).then(data => {
->>>>>>> f1855f4c
         // Display success message and allow the user to login
         this.goToStep('login')
       }).catch(err => {
