--- conflicted
+++ resolved
@@ -159,12 +159,9 @@
 <script>
 import { validationMixin } from 'vuelidate'
 
-<<<<<<< HEAD
+import LazyRenderer from '@/components/LazyRenderer'
 import { required, appRepoUrl } from '@/helpers/validators'
-=======
-import LazyRenderer from '@/components/LazyRenderer'
-import { required, githubLink } from '@/helpers/validators'
->>>>>>> a10aaae7
+
 import { randint } from '@/helpers/commons'
 
 export default {
