<template>
  <view-base :queries="queries" @queries-response="onQueriesResponse" skeleton="card-form-skeleton">
    <template v-if="panels" #default>
      <b-tabs pills card vertical>
        <b-tab v-for="{ name, id: id_, sections, help, serverError } in panels"
               :key="id_"
               :title="name"
        >
          <template #title>
            <icon iname="wrench" /> {{ name }}
          </template>
          <card-form
            :key="id_"
            :title="name" icon="wrench" title-tag="h2"
            :validation="$v.forms[id_]" :id="id_ + '-form'" :server-error="serverError"
            @submit.prevent="applyConfig(id_)"
          >
            <template v-if="help" #disclaimer>
              <div class="alert alert-info" v-html="help" />
            </template>

            <template v-for="section in sections">
              <div :key="section.id" class="mb-5" v-if="isVisible(section.visibleIf)">
                <b-card-title v-if="section.name" title-tag="h3">
                  {{ section.name }} <small v-if="section.help">{{ section.help }}</small>
                </b-card-title>
                <template v-for="(field, fname) in section.fields">
                  <form-field :key="fname" v-model="forms[id_][fname]"
                              :validation="$v.forms[id_][fname]"
                              v-if="isVisible(field.visible)" v-bind="field"
                  />
                </template>
              </div>
            </template>
          </card-form>
        </b-tab>
      </b-tabs>
    </template>

    <!-- if no config panel -->
    <b-alert v-else-if="panels === null" variant="warning">
      <icon iname="exclamation-triangle" /> {{ $t('app_config_panel_no_panel') }}
    </b-alert>
  </view-base>
</template>

<script>
import { validationMixin } from 'vuelidate'
import evaluate from 'simple-evaluate'

// FIXME needs test and rework
import api, { objectToParams } from '@/api'
import { formatI18nField, formatYunoHostArguments, formatFormData } from '@/helpers/yunohostArguments'

export default {
  name: 'AppConfigPanel',

  mixins: [validationMixin],

  props: {
    id: { type: String, required: true }
  },

  data () {
    return {
      queries: [
        ['GET', `apps/${this.id}/config-panel?full`],
        ['GET', { uri: 'domains' }],
        ['GET', { uri: 'domains/main', storeKey: 'main_domain' }],
        ['GET', { uri: 'users' }]
      ],
      panels: undefined,
      forms: undefined,
      errors: undefined,
      validations: null
    }
  },

  validations () {
    return this.validations
  },

  methods: {
    isVisible (expression) {
      if (!expression) return true
      const context = {}
      for (const args of Object.values(this.forms)) {
        for (const shortname in args) {
          context[shortname] = args[shortname]
        }
      }
      return evaluate(context, expression)
    },
    onQueriesResponse (data) {
      if (!data.panels || data.panels.length === 0) {
        this.panels = null
        return
      }

      const forms = {}
      const validations_ = {}
      const errors_ = {}
      const panels_ = []
      for (const { id, name, help, sections } of data.panels) {
        const panel_ = { id, sections: [] }
        if (name) panel_.name = formatI18nField(name)
        if (help) panel_.help = formatI18nField(help)
        forms[id] = {}
        validations_[id] = {}
        errors_[id] = {}
<<<<<<< HEAD
        for (const { id_, name, help, visible, options } of sections) {
          const section_ = { id: id_, visible }
=======
        for (const { id_, name, help, visibleIf, options } of sections) {
          const section_ = { id: id_, visibleIf }
>>>>>>> 6c46e188
          if (help) section_.help = formatI18nField(help)
          if (name) section_.name = formatI18nField(name)
          const { form, fields, validations, errors } = formatYunoHostArguments(options)
          Object.assign(forms[id], form)
          Object.assign(validations_[id], validations)
          Object.assign(errors_[id], errors)
          section_.fields = fields
          panel_.sections.push(section_)
        }
        panels_.push(panel_)
      }

      this.forms = forms
      this.validations = { forms: validations_ }
      this.panels = panels_
      this.errors = errors_
    },

    applyConfig (id_) {
      formatFormData(this.forms[id_], { promise: true, removeEmpty: false, removeNull: true }).then((formatedData) => {
        const args = objectToParams(formatedData)

        api.put(
          `apps/${this.id}/config`, { key: id_, args }, { key: 'apps.update_config', name: this.id }
        ).then(response => {
        }).catch(err => {
          if (err.name !== 'APIBadRequestError') throw err
          const panel = this.panels.find(({ id }) => id_ === id)
          if (err.data.name) {
            this.errors[id_][err.data.name].message = err.message
          } else this.$set(panel, 'serverError', err.message)
        })
      })
    }
  }
}
</script>
<style>
h3.card-title {
  margin-bottom: 1em;
  border-bottom: solid 1px #aaa;
}
.form-control::placeholder, .form-file-text {
  color: #6d7780;
}
</style><|MERGE_RESOLUTION|>--- conflicted
+++ resolved
@@ -108,13 +108,8 @@
         forms[id] = {}
         validations_[id] = {}
         errors_[id] = {}
-<<<<<<< HEAD
         for (const { id_, name, help, visible, options } of sections) {
           const section_ = { id: id_, visible }
-=======
-        for (const { id_, name, help, visibleIf, options } of sections) {
-          const section_ = { id: id_, visibleIf }
->>>>>>> 6c46e188
           if (help) section_.help = formatI18nField(help)
           if (name) section_.name = formatI18nField(name)
           const { form, fields, validations, errors } = formatYunoHostArguments(options)
