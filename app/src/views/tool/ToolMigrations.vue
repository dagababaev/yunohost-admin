--- conflicted
+++ resolved
@@ -121,11 +121,7 @@
       }
       // Check that every migration's disclaimer has been checked.
       if (Object.values(this.checked).every(value => value === true)) {
-<<<<<<< HEAD
-        api.put('migrations', { accept_disclaimer: true }, 'migrations.run').then(() => {
-=======
-        api.post('migrations/run?accept_disclaimer').then(() => {
->>>>>>> f1855f4c
+        api.post('migrations/run?accept_disclaimer', 'migrations.run').then(() => {
           this.$refs.view.fetchQueries()
         })
       }
@@ -134,12 +130,7 @@
     async skipMigration (id) {
       const confirmed = await this.$askConfirmation(this.$i18n.t('confirm_migrations_skip'))
       if (!confirmed) return
-
-<<<<<<< HEAD
-      api.put('migrations/' + id, { skip: '' }, 'migration.skip').then(() => {
-=======
-      api.post('/migrations/run', { skip: '', targets: id }).then(() => {
->>>>>>> f1855f4c
+      api.post('/migrations/run', { skip: '', targets: id }, 'migration.skip').then(() => {
         this.$refs.view.fetchQueries()
       })
     }
