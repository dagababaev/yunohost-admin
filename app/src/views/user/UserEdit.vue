--- conflicted
+++ resolved
@@ -205,11 +205,7 @@
           label: this.$i18n.t('password'),
           description: this.$i18n.t('good_practices_about_user_password'),
           descriptionVariant: 'warning',
-<<<<<<< HEAD
-          props: { id: 'password', type: 'password', placeholder: '••••••••', autocomplete: "new-password" }
-=======
-          props: { id: 'change_password', type: 'password', placeholder: '••••••••' }
->>>>>>> 8eb58f97
+          props: { id: 'change_password', type: 'password', placeholder: '••••••••', autocomplete: "new-password" }
         },
 
         confirmation: {
