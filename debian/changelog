<<<<<<< HEAD
yunohost-admin (11.0.0~alpha) unstable; urgency=low

  - Placeholder for 11.0

 -- Kay0u <pierre@kayou.io>  Mon, 08 Mar 2021 18:04:43 +0100
=======
yunohost-admin (4.3.3) stable; urgency=low

  - [fix] Improve app repo url regex, may contain tildes (99ffd7ca)
  - [i18n] Translations updated for Czech, German, Russian, Spanish, Ukrainian

  Thanks to all contributors <3 ! (Christian Wehrli, Ilya, Juan Alberto González, Radek S, Tymofii Lytvynenko, Valentin von Guttenberg)

 -- Alexandre Aubin <alex.aubin@mailoo.org>  Wed, 29 Dec 2021 01:10:12 +0100
>>>>>>> bd96726c

yunohost-admin (4.3.2.3) stable; urgency=low

  Aaaaaand typoed 'testing' instead of 'stable' in previous changelog

 -- Alexandre Aubin <alex.aubin@mailoo.org>  Mon, 15 Nov 2021 18:45:26 +0100

yunohost-admin (4.3.2.2) testing; urgency=low

  - [fix] admin password change form: forgot to change password->credentials here (bc6a0830)
  - [i18n] Translations updated for Ukrainian

  Thanks to all contributors <3 ! (Tymofii Lytvynenko)

 -- Alexandre Aubin <alex.aubin@mailoo.org>  Mon, 15 Nov 2021 18:45:26 +0100

yunohost-admin (4.3.2.1) stable; urgency=low

  - [i18n] Translations updated for Basque, Chinese (Simplified), Galician, German, Italian

  Thanks to all contributors <3 ! (Christian Wehrli, dagangtie, Flavio Cristoforetti, José M, punkrockgirl, Tommi)

 -- Alexandre Aubin <alex.aubin@mailoo.org>  Sun, 14 Nov 2021 23:02:03 +0100

yunohost-admin (4.3.2) stable; urgency=low

  - [fix] ugly fix for LazyRenderer bug / weird results on app catalog search ([#413](https://github.com/YunoHost/yunohost-admin/pull/413))
  - [i18n] Translations updated for Basque

  Thanks to all contributors <3 ! (axolotle, punkrockgirl)

 -- Alexandre Aubin <alex.aubin@mailoo.org>  Fri, 05 Nov 2021 02:34:18 +0100

yunohost-admin (4.3.1.5) testing; urgency=low

  - [fix] Improve/fix display of icons in markdown alert boxes in config panels (6571b6a0, 5ceae3e1)
  - [enh] Add spooky easter egg ;) ([#411](https://github.com/YunoHost/yunohost-admin/pull/411))
  - [i18n] Translations updated for Basque, Chinese (Simplified), French, Galician, German, Occitan, Portuguese, Russian, Slovenian, Ukrainian

  Thanks to all contributors <3 ! (Christian Wehrli, José M, Jurij Podgoršek, mifegui, ppr, punkrockgirl, Quentí, Semen Turchikhin, Tymofii-Lytvynenko, yahoo～～)

 -- Alexandre Aubin <alex.aubin@mailoo.org>  Wed, 03 Nov 2021 18:44:12 +0100

yunohost-admin (4.3.1.4) testing; urgency=low

  - [fix] Route for diagnosis share was incorrect (804488ab)

 -- Alexandre Aubin <alex.aubin@mailoo.org>  Tue, 19 Oct 2021 14:56:23 +0200

yunohost-admin (4.3.1.3) testing; urgency=low

  - [fix] app url regex: branch names may contain dots (5c883cc0)
  - [fix] app install: improve label question (0c0df14a)

 -- Alexandre Aubin <alex.aubin@mailoo.org>  Mon, 18 Oct 2021 19:04:52 +0200

yunohost-admin (4.3.1.2) testing; urgency=low

  - [enh] appinfo: Don't diplay webapp-related stuff for non-webapps (f3775554)
  - [enh] app/domain infos: Tweak icons for config panel buttons (791172ab)
  - [i18n] Translations updated for Galician

  Thanks to all contributors <3 ! (José M)

 -- Alexandre Aubin <alex.aubin@mailoo.org>  Thu, 07 Oct 2021 10:47:36 +0200

yunohost-admin (4.3.1.1) testing; urgency=low

  - [enh] Handle 'visible' question property in app install forms ([#404](https://github.com/YunoHost/yunohost-admin/pull/404))
  - [enh] Optimizations for waiting modal messages and AppCatalog cards rendering ([#406](https://github.com/YunoHost/yunohost-admin/pull/406))
  - [enh] Support github-independent repo urls and/or pointing to specific branches ([#407](https://github.com/YunoHost/yunohost-admin/pull/407))
  - [i18n] Translations updated for French, Galician, Ukrainian

  Thanks to all contributors <3 ! (axolotle, José M, ppr, Tymofii-Lytvynenko)

 -- Alexandre Aubin <alex.aubin@mailoo.org>  Mon, 04 Oct 2021 01:31:10 +0200

yunohost-admin (4.3.1) testing; urgency=low

  - [fix] app install: choice questions broken (64ae24fa)
  - [fix] dns push: simplify callback / fix ux message issue ([#403](https://github.com/YunoHost/yunohost-admin/pull/403))
  - [fix] app install: broken when missing 'ask' property ([#402](https://github.com/YunoHost/yunohost-admin/pull/402))
  - [fix] Unable to import user from csv anymore ([#401](https://github.com/YunoHost/yunohost-admin/pull/401))
  - [mod] ui/ux: Make logs unselectable to force people clicking the damn share button >_> ([#400](https://github.com/YunoHost/yunohost-admin/pull/400))
  - [enh] i18n: add 3 plural forms for now for some translation keys ([#397](https://github.com/YunoHost/yunohost-admin/pull/397))
  - [i18n] Translations updated for French, Galician, Indonesian, Ukrainian

  Thanks to all contributors <3 ! (axolotle, Eauchat, Éric Gaspar, José M, liimee, ljf, Tymofii-Lytvynenko)

 -- Alexandre Aubin <alex.aubin@mailoo.org>  Wed, 29 Sep 2021 22:31:28 +0200

yunohost-admin (4.3.0.1) testing; urgency=low

  - Fix build (thanks axolotle <3) (0c4b7d1)

 -- Alexandre Aubin <alex.aubin@mailoo.org>  Mon, 20 Sep 2021 00:51:45 +0200

yunohost-admin (4.3.0) testing; urgency=low

  - [fix] New auth mecanism require to pass credentials as arg instead of password (63524be)
  - [fix] Prevent browser from suggesting saved password on user password change form ([#329](https://github.com/YunoHost/yunohost-admin/pull/329))
  - [enh] Filter by groups ([#378](https://github.com/YunoHost/yunohost-admin/pull/378))
  - [enh] Import users by CSV file + Upload file management ([#357](https://github.com/YunoHost/yunohost-admin/pull/357))
  - [enh] Add simplified breadcrumb as document title ([#393](https://github.com/YunoHost/yunohost-admin/pull/393))
  - [enh] New app config panel ([#366](https://github.com/YunoHost/yunohost-admin/pull/366))
  - [enh] Add domain config panel + registrar and auto DNS configuration mecanism ([#396](https://github.com/YunoHost/yunohost-admin/pull/396))
  - [i18n] pluralized strings ([#395](https://github.com/YunoHost/yunohost-admin/pull/395))
  - [i18n] Update supported locales ([#389](https://github.com/YunoHost/yunohost-admin/pull/389))
  - [i18n] Translations updated for Arabic, Catalan, Chinese (Simplified), Czech, Dutch, Esperanto, French, Galician, German, Hindi, Indonesian, Italian, Kurdish (Central), Macedonian, Persian, Portuguese, Spanish, Ukrainian

  Thanks to all contributors <3 ! (axolotle, Christian Wehrli, Daniel, Éric Gaspar, JocelynDelalande, José M, liimee, ljf, Parviz Homayun, possy eater, ppr, saptrishi das biswas, Tymofii-Lytvynenko)

 -- Alexandre Aubin <alex.aubin@mailoo.org>  Sun, 19 Sep 2021 23:49:02 +0200

yunohost-admin (4.2.5) stable; urgency=low

  - [fix] user password change not working properly (c26c4c9)
  - [fix] typos in english locale ([#385](https://github.com/YunoHost/yunohost-admin/pull/385))
  - [i18n] Translations updated for German, Italian, Polish

  Thanks to all contributors <3 ! (Christian Wehrli, Flavio Cristoforetti, Krzysztof Nowakowski, Luca)

 -- Alexandre Aubin <alex.aubin@mailoo.org>  Thu, 19 Aug 2021 19:23:00 +0200

yunohost-admin (4.2.4) stable; urgency=low

  - [fix] Handle edge case where there's no arg in manifest during app install ([#377](https://github.com/YunoHost/yunohost-admin/pull/377))
  - [fix] Missing 'https://' in app view ([#376](https://github.com/YunoHost/yunohost-admin/pull/376))
  - [fix] Update a bunch of npm dependencies ([#374](https://github.com/YunoHost/yunohost-admin/pull/374))
  - [i18n] Typos in english strings ([#380](https://github.com/YunoHost/yunohost-admin/pull/380), [#381](https://github.com/YunoHost/yunohost-admin/pull/381))
  - [i18n] Translations updated for Esperanto, Finnish, French, German, Portuguese, Spanish

  Thanks to all contributors <3 ! (amirale qt, Anthony //, Bram, Christian Wehrli, Jorge Guerra, Kay0u, Luca, Meta Meta, Mico Hauataluoma, mifegui, opi)

 -- Alexandre Aubin <alex.aubin@mailoo.org>  Sun, 08 Aug 2021 22:11:12 +0200

yunohost-admin (4.2.3.3) stable; urgency=low

  - [fix] Migrations api path ([#372](https://github.com/YunoHost/yunohost-admin/pull/372))
  - [i18n] Translations updated for Czech, Spanish

  Thanks to all contributors <3 ! (ljf, Matias Micheltorena, Radek S)

 -- Alexandre Aubin <alex.aubin@mailoo.org>  Fri, 11 Jun 2021 20:28:35 +0200

yunohost-admin (4.2.3.2) stable; urgency=low

  - [fix] Re-fix multiple stuff about diagnosis, user edit view, migration view, backup (e58bfae, 955c774, 37e58f5)
  - [fix] Small issues during dev (522a8e6, 9e32ae4)

  Thanks to all contributors <3 ! (ljf)

 -- Alexandre Aubin <alex.aubin@mailoo.org>  Thu, 03 Jun 2021 18:34:31 +0200

yunohost-admin (4.2.3.1) stable; urgency=low

  - [fix] user: alias and password change not working ([#368](https://github.com/YunoHost/yunohost-admin/pull/368))
  - [fix] diagnsosis: Ignore button not working ([#367](https://github.com/YunoHost/yunohost-admin/pull/367))
  - [fix] Request with array args ([#369](https://github.com/YunoHost/yunohost-admin/pull/369))
  - [i18n] Translations updated for Chinese (Simplified), French, German, Italian, Portuguese

  Thanks to all contributors <3 ! (Éric Gaspar, Flavio Cristoforetti, ljf, Meta Meta, mifegui, ppr, yahoo～～)

 -- Alexandre Aubin <alex.aubin@mailoo.org>  Thu, 03 Jun 2021 00:43:16 +0200

yunohost-admin (4.2.3) stable; urgency=low

  - [fix] User edit view submit button blocked because of empty quota ([#362](https://github.com/YunoHost/yunohost-admin/pull/362))
  - [i18n] Translations updated for Chinese (Simplified), Czech, Finnish, French, Galician, Polish

  Thanks to all contributors <3 ! (Éric Gaspar, José M, Krzysztof Nowakowski, ljf, Mico Hauataluoma, Radek S, yahoo～～)

 -- Alexandre Aubin <alex.aubin@mailoo.org>  Mon, 24 May 2021 17:36:03 +0200

yunohost-admin (4.2.2) stable; urgency=low

  - [i18n] Translations updated for Italian, Occitan
  - Release as stable

  Thanks to all contributors <3 ! (Flavio Cristoforetti, Quentí)

 -- Alexandre Aubin <alex.aubin@mailoo.org>  Sat, 08 May 2021 15:07:16 +0200

yunohost-admin (4.2.1.3) testing; urgency=low

  - Misc fixes : human-readable route name for postinstall, upgrade UX, replace '\n' with <br> ([#355](https://github.com/YunoHost/yunohost-admin/pull/355))

  Thanks to all contributors <3 ! (axolotle)

 -- Alexandre Aubin <alex.aubin@mailoo.org>  Sat, 01 May 2021 18:31:00 +0200

yunohost-admin (4.2.1.2) testing; urgency=low

  - [i18n] Translations updated for French, German, Occitan, Spanish

  Thanks to all contributors <3 ! (C. Wehrli, Deja la vida volar, É. Gaspar, Quentí)

 -- Alexandre Aubin <alex.aubin@mailoo.org>  Mon, 26 Apr 2021 16:36:53 +0200

yunohost-admin (4.2.1.1) testing; urgency=low

  - fix forgotten debug code blocking actions like upgrade (4e8dad0)
  - fix bugs when no users exists yet (40ef5b4)

  Thanks to all contributors <3 ! (axolotle)

 -- Alexandre Aubin <alex.aubin@mailoo.org>  Sat, 17 Apr 2021 19:44:29 +0200

yunohost-admin (4.2.1) testing; urgency=low

  - ui/ux: Misc fixes/enh, code quality ([#344](https://github.com/YunoHost/yunohost-admin/pull/344))
  - ux: At the end of an operation, display a modal if last message is a warning ([#347](https://github.com/YunoHost/yunohost-admin/pull/347))
  - ui: Properly handle multiline messages ([#348](https://github.com/YunoHost/yunohost-admin/pull/348))
  - postinstall: Handle validation errors and force-diskspace option ([#349](https://github.com/YunoHost/yunohost-admin/pull/349))
  - refactoring: More uniform, consistent API ([#339](https://github.com/YunoHost/yunohost-admin/pull/339), [#350](https://github.com/YunoHost/yunohost-admin/pull/350))
  - ux: Human readable operation names ([#339](https://github.com/YunoHost/yunohost-admin/pull/339))
  - custom app install: Fix/improve the manifest fetching using new route in the core ([#351](https://github.com/YunoHost/yunohost-admin/pull/351))
  - permission: Rework selectize widget, add confirm modal for new SSH/SFTP permissions ([#352](https://github.com/YunoHost/yunohost-admin/pull/352), 3bc3c32)
  - i18n: Translations updated for French, German, Italian, Polish, Portuguese, Russian, Spanish

  Thanks to all contributors <3 ! (axolotle, C. Wehrli, D. Vasilev, É. Gaspar, K. Nowakowski)

 -- Alexandre Aubin <alex.aubin@mailoo.org>  Sat, 17 Apr 2021 04:14:59 +0200

yunohost-admin (4.2.0) testing; urgency=low

  - [enh] Rework the webadmin with Vue.js ([#316](https://github.com/YunoHost/yunohost-admin/pull/316), 62b3f27, [#336](https://github.com/YunoHost/yunohost-admin/pull/336))
  - [enh] Improve error handling ([#330](https://github.com/YunoHost/yunohost-admin/pull/330))
  - [fix] Update some links, followup of new documentation ([#334](https://github.com/YunoHost/yunohost-admin/pull/334), b76838f)
  - [i18n] Translations updated for Catalan, Chinese (Simplified), Czech, Dutch, French, German, Italian, Occitan, Polish, Russian

  Thanks to all contributors <3 ! (Axolotle, C. Wehrli, C. Mercier, Daniel, Flavio C., Kay0u, Krzysztof N., ljf, Manu Bu, M. Massaviol, M. Kroulík, N. Van Zuijlen, panomaki, ppr, Quentí, Radek S, Tom_, T. Valiiev, xaloc33, Yasss Gurl, Y. Ding)

 -- Alexandre Aubin <alex.aubin@mailoo.org>  Thu, 25 Mar 2021 01:00:00 +0100

yunohost-admin (4.1.4) stable; urgency=low

  - [fix] Remove legacy code for certificate causing issues on some setups (ec805d6)
  - [i18n] Translations updated for Czech
  - Stable release

  Thanks to all contributors <3 ! (Aleks, Tom_)

 -- Kayou <pierre@kayou.io>  Thu, 14 Jan 2021 21:45:41 +0100

yunohost-admin (4.1.3) stable; urgency=low

  - [fix] Partial revert #306 because code is broken... (cccb84b)
  - Stable release

 -- Alexandre Aubin <alex.aubin@mailoo.org>  Fri, 08 Jan 2021 03:28:28 +0100

yunohost-admin (4.1.2) testing; urgency=low

  - [enh] Select default domain in app install page ([#306](https://github.com/YunoHost/yunohost-admin/pull/306))
  - [i18n] Translations updated for French

  Thanks to all contributors <3 ! (F. Piédallu, ppr)

 -- Alexandre Aubin <alex.aubin@mailoo.org>  Thu, 07 Jan 2021 00:29:42 +0100

yunohost-admin (4.1.1) testing; urgency=low

  - Fix the creation of a backup ([#323](https://github.com/YunoHost/yunohost-admin/pull/323))

  Thanks to all contributors <3 ! (Kayou)

 -- Alexandre Aubin <alex.aubin@mailoo.org>  Sat, 19 Dec 2020 02:07:37 +0100

yunohost-admin (4.1.0) testing; urgency=low

  - [enh] Extends permission feature (YunoHost-admin#297)
  - [enh] Rework the user creation page (YunoHost-admin#298, YunoHost-admin/f0b1a0b YunoHost-admin#320)
  - [enh] Handle suboperations in log views (YunoHost-admin#310)
  - [enh] Display the size of an archive in the backup view (YunoHost-admin#312)
  - [fix] User has to manually run the first diagnosis (YunoHost-admin/d3b3236)
  - [enh] Allow search in the app description (YunoHost-admin#317)
  - Update translations for French, German, Czech, Chinese (Simplified), Catalan, Occitan, Italian (YunoHost-admin#311, YunoHost-admin#313, YunoHost-admin#314, YunoHost-admin#315, YunoHost-admin#319, YunoHost-admin#321)

  Thanks to all contributors <3 ! (Salamandar, Omnia89, tituspijean, miloskroulik, Aleks, Josué, Kay0u, ljf, ekhae, Xaloc, ericgaspar, ppr, cyxae, danielschmalhofer, Quentí, Leandro Noferini, KaeruCT, anmol, xaloc33)

 -- Kay0u <pierre@kayou.io>  Thu, 03 Dec 2020 16:26:07 +0100

yunohost-admin (4.0.4) stable; urgency=low

  - [fix] migrations link in french translation (#309)
  - [fix] Stupid typo breaking yunopaste for service logs (7e03213)
  - [fix] In log views, sometimes 'error' is empty despite success:false ... so rely on the value of success instead (7894c84)

  Thanks to all contributors <3 ! (opi)

 -- Alexandre Aubin <alex.aubin@mailoo.org>  Fri, 04 Sep 2020 14:54:01 +0200

yunohost-admin (4.0.3) stable; urgency=low

  - Bump version number for stable release

 -- Alexandre Aubin <alex.aubin@mailoo.org>  Wed, 29 Jul 2020 17:00:00 +0200

yunohost-admin (4.0.2~beta) testing; urgency=low

  - Bump version number for beta release

 -- Alexandre Aubin <alex.aubin@mailoo.org>  Fri, 19 Jun 2020 15:41:15 +0200

yunohost-admin (4.0.1~alpha) testing; urgency=low

  - [mod] Update deb dependencies and build workflow (fd9949d, 01e452a, f6b8202, 8d35eac, 1a9b16c)
  - [fix] Update npm dependencies and build workflow (#304)

  Thanks to all contributors <3 ! (Arthur Lutz, Kay0u)

 -- Alexandre Aubin <alex.aubin@mailoo.org>  Fri, 05 Jun 2020 17:21:38 +0200

yunohost-admin (3.8.3.5) stable; urgency=low

  - [fix] Add a hack to have some sort of cache management as well for .ms files, to avoid stupid issue where people need to force the browser cache refresh after upgrades (7bb8a90)
  - [i18n] Translations updated for Catalan, French, German, Italian

  Thanks to all contributors <3 ! (Jibec, L. Noferini, ppr, V. Rubiolo, xaloc33, Yasss Gurl)

 -- Alexandre Aubin <alex.aubin@mailoo.org>  Mon, 27 Jul 2020 17:36:43 +0200

yunohost-admin (3.8.3.4) stable; urgency=low

  - [enh] Add a tip about pending migrations on update view (7bf9669)
  - [i18n] Translations updated for Occitan

  Thanks to all contributors <3 ! (Quentí)

 -- Alexandre Aubin <alex.aubin@mailoo.org>  Sat, 06 Jun 2020 02:23:20 +0200

yunohost-admin (3.8.3.3) stable; urgency=low

  - [i18n] Translations updated for Arabic, Italian

  Thanks to all contributors <3 ! (ButterflyOfFire, L. Noferini)

 -- Alexandre Aubin <alex.aubin@mailoo.org>  Tue, 26 May 2020 03:45:09 +0200

yunohost-admin (3.8.3.2) stable; urgency=low

  - [fix] Install button in case of multi instance capability (#300)
  - [fix] Enforce yunohost 3.8 requirement (3400a43)
  - [i18n] Improve translations for Catalan, Chinese (Simplified), French, Occitan, Portuguese

  Thanks to all contributors <3 ! (Aleks, amirale qt, clecle266, Kay0u, Quentí, Raphael Pessanha, xaloc33)

 -- Kay0u <pierre@kayou.io>  Wed, 20 May 2020 19:12:27 +0000

yunohost-admin (3.8.3.1) testing; urgency=low

  - Add tip about the diagnosis page if domain seems not ready for ACME (e7a4df1)
  - Support raw string in 'ask' fields from manifest (for upcoming thing in core about default strings for install questions) (ee20f55)

 -- Alexandre Aubin <alex.aubin@mailoo.org>  Sat, 09 May 2020 20:24:00 +0200

yunohost-admin (3.8.3) testing; urgency=low

  - [enh] Add a note and explanation about sharing the logs when viewing logs of shared operations
  - [enh] Filter non-relevant line in operation log view
  - [fix] Remove an unecessary call to app list on domain view

 -- Alexandre Aubin <alex.aubin@mailoo.org>  Thu, 07 Apr 2020 04:15:00  +0000

yunohost-admin (3.8.2) testing; urgency=low

  - [enh] Highlight error/warnings/... in tools > logs (#294)
  - [enh] Hide stop button for critical services ? (#295)
  - [fix] Stupid typo in upgrade controller prevented upgrading all apps (a3a0d8f)
  - [fix] Custom app install + misc detail in regular app install (1592ab4)
  - [fix] Make the 'all apps' button look like the others (9694d8a)
  - [mod] Simplify log view (4480836)
  - [enh] Save/restore collapse states when refreshing diagnosis view (a110e56)
  - [enh] Add an explanation text on top of the diagnosis view (ccefdd6)
  - [i18n] Improve translations for Esperanto, Spanish, French, Occitan, Polish, Nepali

  Thanks to all contributors <3 ! (Quentí, Simon, amirale qt)

 -- Alexandre Aubin <alex.aubin@mailoo.org>  Wed, 29 Apr 2020 23:20:00  +0000

yunohost-admin (3.8.1.1) testing; urgency=low

  - [hotfix] Pacman hanging forever after fetching version number..

 -- Alexandre Aubin <alex.aubin@mailoo.org>  Thu, 19 Apr 2020 16:20:00  +0000

yunohost-admin (3.8.1) testing; urgency=low

  - Many small cosmetic and mechanics improvements for the Diagnosis view
  - Add a 'Restart' button for services
  - Drop 'Security feed' and 'Download self-CA auth cert' features from the Tools section
  - Move 'Share on Yunopaste' button to make it more obvious to users (dd2570e)
  - Display 'All apps' button at the top in app category selector (#291)
  - Improve translations for French, German, Catalan, Turkish

  Thanks to all contributors <3 ! (Kay0u, Yasin S. T., Zeik0s, E.Gaspar, xaloc33)

 -- Alexandre Aubin <alex.aubin@mailoo.org>  Thu, 19 Apr 2020 06:22:00  +0000

yunohost-admin (3.8.0) testing; urgency=low

  # Major stuff

  - [enh] New diagnosis interface (#209, 109f542, 95f8503, 9e0f2f7, 79839b5)
  - [enh] App categories (#279)
  - [enh] Rework service views (#274)

  # Refactoring, cleaning

  - Code refactoring, readability improvements, use buttons instead of links when it's not about changing page (#262, 4f544de, 44c27a5, 6177044)
  - Remove the whole monitoring / glances stuff (#263)
  - Remove the appslist system from the webadmin (#264)
  - Remove app debug button, follow-up of corresponding PR on yunohost core (#271)
  - Fix slider effect (787204b)
  - Propagate parameter name change from core when changing domain (#260)

  # i18n

  - String definition / usage tests + cleaning of stale strings (#288)
  - Update translations for Spanish, Esperanto, Basque, Turkish, Catalan, Hindi, German, Greek, Dutch, Polish, Portuguese, Chinese (Simplified), Nepali, French, Occitan,Italian, Bengali (Bangladesh), Hungarian

  Thanks to all contributors <3 ! (Abdulkadir F. Ş., Aeris One, Aleks, Armando F. Bram, Giovanni G. Gustavo M., Hem S., Jeroen F., Juan, Kay0u, Patrick B., Quentí, Yifei D., advocatux, amirale qt, Elie G., frju365, ppr, Romain R., xaloc3)

 -- Kay0u <pierre@kayou.io>  Thu, 09 Apr 2020 20:18:35 +0000

yunohost-admin (3.7.1.1) stable; urgency=low

   - [fix] Aleks forgot to properly fix the conflicts in oc.json ~.~

 -- Alexandre Aubin <alex.aubin@mailoo.org>  Thu, 9 Apr 2020 19:03:00  +0000

yunohost-admin (3.7.1) stable; urgency=low

   - [fix] Misc fixes for action / config panel (#289, #282)
   - [enh] Add a note about some apps that need to be exposed to visitors for external client to work 
 
 -- Alexandre Aubin <alex.aubin@mailoo.org>  Thu, 9 Apr 2020 16:09:00  +0000

yunohost-admin (3.7.0.4) stable; urgency=low

  - [enh] Adding easter egg for April first ;)

 -- Alexandre Aubin <alex.aubin@mailoo.org>  Web, 01 Apr 2020 00:55:00 +0000

yunohost-admin (3.7.0.3) stable; urgency=low

  - [enh] Friendlier / more rewarding messages when everything is up to date
  - [i18n] Improve translations for Bengali, Catalan, Chinese, Dutch, Esperanto, French, German, Greek, Hindi, Hungarian, Nepali, Occitan, Polish, Portuguese, Spanish, Turkish

  Thanks to all contributors <3 ! (Abdulkadir F. Ş., Aeris One, amirale qt, Armando F., Gustavo M., Hem S., Jeroen F., Juan, Patrick B., Quentí, xaloc33, Yifei D.)

 -- Alexandre Aubin <alex.aubin@mailoo.org>  Fri, 27 Mar 2020 21:15:00 +0000

yunohost-admin (3.7.0.2) stable; urgency=low

  - [fix] Disabling security.rss for now

  Thanks to all contributors <3 ! (Aleks)

 -- Kay0u <pierre@kayou.io>  Thu, 26 Mar 2020 22:05:44 +0000

yunohost-admin (3.7.0.1) testing; urgency=low

  - [i18n] Improve translations for Catalan, Spanish, Esperanto, French, Basque, Turkish, Occitan

 -- Alexandre Aubin <alex.aubin@mailoo.org>  Sat, 16 Nov 2019 14:40:00  +0000

yunohost-admin (3.7.0) testing; urgency=low

  - [enh] Add UI for groups and permissions (YunoHost-admin#257)
  - [mod] Rework migration system to have independent migrations (YunoHost-admin#258)
  - [enh] Quite a lot of messages improvements, string cleaning, language rework... (YunoHost-admin/10ea04a, YunoHost-admin#265)
  - [i18n] Improved translations for Catalan, Occitan, French, Esperanto, Arabic, German, Spanish, Norwegian Bokmål, Portuguese
  - [fix] Inline buttons responsiveness on migration screen (YunoHost-admin#259)

  Thanks to all contributors <3 ! (accross all repo: Yunohost, Moulinette, SSOwat, Yunohost-admin) : advocatux, Aksel K., Aleks, Allan N., amirale qt, Armin P., Bram, ButterflyOfFire, Carles S. A., chema o. r., decentral1se, Emmanuel V., Etienne M., Filip B., Geoff M., htsr, Jibec, Josué, Julien J., Kayou, liberodark, ljf, lucaskev, Lukas D., madtibo, Martin D., Mélanie C., nr 458 h, pitfd, ppr, Quentí, sidddy, troll, tufek yamero, xaloc33, yalh76

 -- Alexandre Aubin <alex.aubin@mailoo.org>  Thu, 31 Oct 2019 19:00:00  +0000

yunohost-admin (3.6.5.1) stable; urgency=low

  - [fix] Disabling security.rss for now because there's a header issue preventing it from working, and hasnt been used in 2+ years anyway

 -- Alexandre Aubin <alex.aubin@mailoo.org>  Mon, 18 Nov 2019 16:40:00  +0000

yunohost-admin (3.6.5) stable; urgency=low

  - [fix] Stupid / buggy error handling for postinstall (2187657)
  - [fix] During postinstall, using 'previous' on the password page to go back to the 'domain' page was breakin the accordion (54739f1)

 -- Alexandre Aubin <alex.aubin@mailoo.org>  Tue, 08 Oct 2019 20:30:00  +0000

yunohost-admin (3.6.4) stable; urgency=low

  - [enh] Arguments in app config panel (#251)
  - [enh] Bolder app names in app install list (#253)

  Thanks to all contributors <3 ! (Aleks, Bram)
 
 -- Alexandre Aubin <alex.aubin@mailoo.org>  Thu, 04 Jul 2019 23:30:00  +0000

yunohost-admin (3.6.2) testing; urgency=low

  - [mod] Move applist management to Tools section (#248)
  - [enh] Display from/to version on upgrade screen (#252)
  - [i18n] Improve translations for Catalan, Occitan 

  Thanks to all contributors <3 ! (Aleks, Quentí, xaloc33)

 -- Alexandre Aubin <alex.aubin@mailoo.org>  Mon, 24 Jun 2019 18:00:00  +0000

yunohost-admin (3.6.1) testing; urgency=low

  - [fix] Do not show URL if app doesn't have one (#247)
  - [enh] display the current version of the app (#246)
  - [enh] Set minlength/maxlength on admin password form (#245)
  - [enh] Convert ascii progress bars to bootstrap progress bar (#244)
  - [enh] High quality apps and maintained states (#242)
  - [enh] Clean migration screen a bit (b4ed005)

  Thanks to all contributors <3 ! (Aleks, Kay0u, Bram, L. Murphy, Maniack)

 -- Alexandre Aubin <alex.aubin@mailoo.org>  Tue, 04 Jun 2019 13:20:00  +0000

yunohost-admin (3.6.0) testing; urgency=low

  - [enh] Improve log list (#241)
  - [enh] Propagate tools_update and tools_upgrade api changes (#240)
  - [fix] Buggy template for app actions (#239)
  - [enh] Add apps infos in backup info view (#236)
  - [enh] Better wording for mail backup description (49c15ab)
  - [fix] Fix 'last update' refresh icon (9ac324b)
  - [fix] 'unable to write random state' during debian postinst step (aa65dac)
  - [i18n] Improve translations for Catalan, Occitan, French, Spanish, Arabic, Italian

  Thanks to all contributors (Aleks, ButterflyOfFire, Guillaume R, Kayou, Maximilien, Quentí, Sylke Vicious, advocatux, xaloc33) <3 !

 -- Alexandre Aubin <alex.aubin@mailoo.org>  Wed, 22 May 2019 19:38:00 +0000

yunohost-admin (3.5.2) stable; urgency=low

  - Release as stable !
  - [fix] No more changelog, c.f. change in tools_update
  - [i18n] Improve translations for Catalan, Arabic, Italian, Bengali

  Thanks to all contributors (Aleks, Xaloc, BoF, silkevicious, mytechpro) <3 !
 
 -- Alexandre Aubin <alex.aubin@mailoo.org>  Wed, 10 Apr 2019 02:00:00 +0000

yunohost-admin (3.5.1) testing; urgency=low

  - [enh] Display version inside app info (#235)
  - [enh] Support display_text (#234)
  - [fix] Don't use version for cache control (#233)
  - Minor technical fixes / improvements (d264afe, 007ab86, 7322454)
  - [i18n] Update translation for French, Occitan, Catalan, Portuguese, Chinese, Hungarian

  Thanks to all contributors (Aleks, Arthur Lutz, Bram, Jibec, Kayou, Mélanie C., Quentí, ppr, Xaloc) <3 !

 -- Alexandre Aubin <alex.aubin@mailoo.org>  Wed, 03 Apr 2019 02:30:00 +0000

yunohost-admin (3.5.0) testing; urgency=low

  - [enh] Remove dependency to GET /version to fetch version (#226)
  - [enh] Add Konami code ;) (#208)
  - [fix] Explain the user why the security.rss feed retrieval might not been working (18d6a00)
  - [i18n] Improve Russian translation

  Contributors: Alexandre Aubin, Алексей

 -- Alexandre Aubin <alex.aubin@mailoo.org>  Wed, 13 Mar 2019 16:40:00 +0000

yunohost-admin (3.4.2) stable; urgency=low

  * Improve German translation

  Thanks to frju365 <3 !

 -- Alexandre Aubin <alex.aubin@mailoo.org>  Tue, 29 Jan 2019 16:45:00 +0000

yunohost-admin (3.4.1) testing; urgency=low

  * [fix] handle super cryptic error situation (4884bff)
  * [enh] Add "Select all/none" buttons on webadmin backup creation and
    restore pages (#224)
  * [i18n] Misc orthotypograhy

  Thanks to all contributors (Jean-Baptiste, Laurent Peuch, chateau) <3 !
 
 -- Alexandre Aubin <alex.aubin@mailoo.org>  Thu, 17 Jan 2019 22:03:00 +0000

yunohost-admin (3.4.0.1) testing; urgency=low

  * [fix] Minor issue where a warning would popup when installing a level7 official app

 -- Alexandre Aubin <alex.aubin@mailoo.org>  Fri, 28 Dec 2018 14:33:00 +0000

yunohost-admin (3.4.0) testing; urgency=low

  * [enh] Added option to purge user's data when removing it from the admin panel (#221)
  * [fix] Do not fail miserably if we don't have proper json during error 500 (#220)
  * [enh] Confirm when installing experimental or low quality apps (#218)
  * [fix] Don't run initial checks each time home page is displayed (#217)
  * [enh] Display date in timezone of browser (#216)
  * [i18n] Improve Occitan, Spanish and Swedish translations

  Thanks to all contributors (Aleks, P. Joelson, Quenti, chateau, gdayon, ljf) <3 !

 -- Alexandre Aubin <alex.aubin@mailoo.org>  Thu, 20 Dec 2018 22:23:00 +0000

yunohost-admin (3.3.1) stable; urgency=low

  * [fix] Fix official app install list filter (follow up of #205)
  * [i18n] Improve Occitan translation

  Thanks to all contributors (Aleks, Quent-in)

 -- Alexandre Aubin <alex.aubin@mailoo.org>  Fri, 23 Nov 2018 15:25:00 +0000

yunohost-admin (3.3.0) testing; urgency=low

  * [enh] Rework app install list design (#205)
  * [enh] Add advices about password strength (#212)
  * [i18n] Improve Frenchm Catalan, Italian, Arabic, Polish, Occitan translations

  Thanks to all contributors (e-lie, Aleks, Jibec, xaloc33, silkevicious, tbille, ButterflyOfFire, Krzysztof Dmowski, Quent-in) <3 !

 -- Alexandre Aubin <alex.aubin@mailoo.org>  Thu, 08 Nov 2018 19:25:00 +0000

yunohost-admin (3.2.1) stable; urgency=low

  * Fix an important issue where no feedback was given to the user during long actions such as postinstall (#211)
  * Improve Arabic, Catalan and Occitan translations

  Thanks to all contributors (ljf, Xaloc, BoF) <3 !

 -- Alexandre Aubin <alex.aubin@mailoo.org>  Tue, 17 Sep 2018 18:25:00 +0000

yunohost-admin (3.2.0) stable; urgency=low

  * Improve accessibility of the webadmin (#206)
  * Remove confusing "installed" label for multiinstance apps (#204)
  * [i18n] Improve Occitan, Arabic, French, Italian, Turkish, Catalan and German translations

  Thanks to all contributors (irina11y, Xaloc, BoF, ElodieA, Quenti) <3 !

 -- Alexandre Aubin <alex.aubin@mailoo.org>  Tue, 11 Sep 2018 17:05:00 +0000

yunohost-admin (3.2.0~testing1) testing; urgency=low

  * Web interface for operation logs (#130)

  Thanks to all contributors (Bram, ljf, Aleks) <3 !

 -- Alexandre Aubin <alex.aubin@mailoo.org>  Thu, 23 Aug 2018 22:12:00 +0000

yunohost-admin (3.1.0) stable; urgency=low

  * Experimental : Configuration panel for applications (#198)
  * Experimental : Custom actions for applications (#200)
  * Add ynh.fr in free/automatic domain advertisement in the webadmin (#199)
  * Add mechanism for help tooltip in the webadmin (#201)

 -- Alexandre Aubin <alex.aubin@mailoo.org>  Wed, 15 Aug 2018 21:53:00 +0000

yunohost-admin (3.0.0) stable; urgency=low

  Merging with jessie's branches
  Releasing as stable

 -- Alexandre Aubin <alex.aubin@mailoo.org>  Fri, 17 Jun 2018 03:38:00 +0000

yunohost-admin (3.0.0~beta1.3) testing; urgency=low

  Merging with jessie's branches

 -- Alexandre Aubin <alex.aubin@mailoo.org>  Sat, 16 Jun 2018 00:36:00 +0000

yunohost-admin (3.0.0~beta1.2) testing; urgency=low

  Merging with jessie's branches

 -- Alexandre Aubin <alex.aubin@mailoo.org>  Fri, 15 Jun 2018 23:23:00 +0000

yunohost-admin (3.0.0~beta1.1) testing; urgency=low

  Merging with jessie's branches

 -- Alexandre Aubin <alex.aubin@mailoo.org>  Mon, 28 May 2018 02:43:00 +0000

yunohost-admin (3.0.0~beta1) testing; urgency=low

  Beta release for Stretch

 -- Alexandre Aubin <alex.aubin@mailoo.org>  Thu, 03 May 2018 03:04:45 +0000

yunohost-admin (2.7.14) stable; urgency=low

  * Improved Occitan, French, Portuguese, Arabic translations
  * Release as stable

 -- Alexandre Aubin <alex.aubin@mailoo.org>  Sun, 17 Jun 2018 01:33:02 +0000

yunohost-admin (2.7.13.2) testing; urgency=low

  * [fix] Display active/inactive in service page instead of running/exited/dead
  * [fix] Remove "experimental" warning for the backup
  * [fix] Fix a bug in backup restore

  Contributors : Bram and Aleks

 -- Alexandre Aubin <alex.aubin@mailoo.org>  Fri, 15 Jun 2018 20:15:00 +0000

yunohost-admin (2.7.13.1) testing; urgency=low

  * [i18n] Improve French, Portuguese, Arabic, Occitan translations
  * [enh] Improve services page following changes in the core (#191)

  Contributors : Bram, ButterflyOfFire, Jibec, itxtoledo, Quent-in

 -- Alexandre Aubin <alex.aubin@mailoo.org>  Mon, 28 May 2018 02:43:00 +0000

yunohost-admin (2.7.13) testing; urgency=low

  * [enh] Add interface for migrations (#186)
  * [i18n] Improve French translation

 -- Alexandre Aubin <alex.aubin@mailoo.org>  Sun, 06 May 2018 23:16:15 +0000

yunohost-admin (2.7.12) stable; urgency=low

  * Bumping version number for stable release

 -- Alexandre Aubin <alex.aubin@mailoo.org>  Sun, 06 May 2018 16:47:05 +0000

yunohost-admin (2.7.11) testing; urgency=low

  * [i18n] Updated translations for French, Arabic, Dutch, Occitan and Spanish
  * [fix] Version datastructure has changed

  Thanks to all contributors (Jibec, Bram, Moul, ButterflyOfFire, syl, Matthieu, Quenti, bjarkan)  <3 !

 -- Alexandre Aubin <alex.aubin@mailoo.org>  Tue, 01 May 2018 23:20:54 +0000

yunohost-admin (2.7.7) stable; urgency=low

  * [fix] version data structure has changed
  * Releasing as stable

 -- Alexandre Aubin <alex.aubin@mailoo.org>  Thu, 18 Jan 2018 17:48:20 -0500

yunohost-admin (2.7.6) testing; urgency=low

  Major changes:

  * [enh] Diagnose and display warning and instruction to fix Meltdown vulnerability
  * [enh] Add app change URL feature
  * [enh] Add app change label feature

  Misc fixes/improvements:

  * [enh] display stable/testing/unstable in footer
  * [i18n] Improve French translation

  Thanks to all contributors (JimboeJoe, Bram, Jibec, ewilly) ! <3

 -- Alexandre Aubin <alex.aubin@mailoo.org>  Tue, 16 Jan 2018 17:45:08 -0500

yunohost-admin (2.7.5) stable; urgency=low

  (Bumping version number for stable release)

 -- Alexandre Aubin <alex.aubin@mailoo.org>  Sat, 02 Dec 2017 12:34:45 -0500

yunohost-admin (2.7.4) testing; urgency=low

  * [i18n] Improve French. German translations

 -- Alexandre Aubin <alex.aubin@mailoo.org>  Tue, 28 Nov 2017 18:58:04 -0500

yunohost-admin (2.7.3) testing; urgency=low

  * [i18n] Improve french translation (#170)
  * [fix] Add "OK" in translatable strings (#171)
  * [enh] Be able to upgrade single apps (#172)
  * [enh] Reboot/shutdown from admin interface (#173)

Thanks to all contributors <3 ! (opi, ljf, ariasuni, Jibec)

 -- Alexandre Aubin <alex.aubin@mailoo.org>  Thu, 12 Oct 2017 16:51:24 -0400

yunohost-admin (2.7.2) stable; urgency=low

Releasing as stable

 -- Alexandre Aubin <alex.aubin@mailoo.org>  Tue, 22 Aug 2017 21:36:35 -0400

yunohost-admin (2.7.1) testing; urgency=low

  [ Alexandre Aubin ]
  * [fix] Tell user that domain dns-conf shows a recommendation only

  [ Translations ]
  * Added translation using Weblate (Russian) (Evgeniy Ozhiganov)
  * [i18n] Translated using Weblate (Esperanto) (MCMic)

Thanks to all contributors (MCMic, Aleks, Ozhiganov) <3 !

 -- Laurent Peuch <cortex@worlddomination.be>  Sat, 19 Aug 2017 22:43:15 +0000

yunohost-admin (2.7.0) testing; urgency=low

  * [enh] Variable assignment code cleanup. (#161)
  * [fix] Friendlier and more meaningful 'error 500' (#166)
  * [i18n] Started Russian translation (#167)

Thanks to all contributors (opi, Aleks, Ozhiganov) <3 !

 -- Alexandre Aubin <alex.aubin@mailoo.org>  Mon, 07 Aug 2017 12:49:55 -0400

yunohost-admin (2.6.2) stable; urgency=low

## Minor fix

  * 'hooks' key is now 'system' in backup info (#165)

 -- Alexandre Aubin <alex.aubin@mailoo.org>  Wed, 26 Jul 2017 12:09:03 -0400

yunohost-admin (2.6.1) stable; urgency=low

Major changes since 2.6.0
-----------

  * [enh] Manage appslists. #875 (#158)
  * [i18n] Update Spanish, German and French translations

Thanks to all contributors : opi, moul, Jibec, Juanu and franzos

 -- ljf <ljf+yunohost@grimaud.me>  Wed, 21 Jun 2017 18:26:35 -0400

yunohost-admin (2.6.0) testing; urgency=low

## Major improvements

  * [enh] Display help text from manifest during app installation. (#152)
  * [fix] Show version only when connected

## Other improvements

  * [fix] Guess API's baseurl is store is empty.
  * [fix] Avoid empty whitespace for the first line of the logs display (#151)
  * [fix] Set document root permission during package install. (#156)
  * [fix] Cleanup app_list_install template (unused code since 66dbcf50).
  * [fix] Label for custom app url.
  * [fix] Misc typos, messages, README improvements,
  * [love] Add missing contributors & translators
  * Updated translations for German, Spanish, Portuguese, Italian, French

Thanks to all contributors (opi, Bram, thardev) and translators ! <3

 -- Alexandre Aubin <alex.aubin@mailoo.org>  Mon, 24 Apr 2017 13:06:50 -0400

yunohost-admin (2.5.1) stable; urgency=low

  [ ljf ]
  * [fix] Avoid incomprehensible info about quota (#640)

  [ Juanu ]
  * [i18n] Translated using Weblate (Spanish)

  [ Laurent Peuch ]
  * [enh] add empty json file for breton translation

  [ opi ]
  * [enh][love] Create CONTRIBUTORS.md file. (#140)

  [ Moul ]
  * [enh] readme: add translation badge status.

  [ Jean-Baptiste Holcroft ]
  * [i18n] Translated using Weblate (French)

 -- opi <opi@zeropi.net>  Thu, 02 Feb 2017 11:33:16 +0100

yunohost-admin (2.5.0) testing; urgency=low

  dattaz and opi
  * Add noscript tag
  * Update alert when javascript is not enable

  Alexandre Aubin
  * Let's encrypt web interface

  Updated translations: French (jibec), Hindi (Anmol) and Italian (Thomas Bille).

  Thanks to Anmol, dattaz, opi, jibec, Moul and Thomas Bille for your contributions <3

 -- Laurent Peuch <cortex@worlddomination.be>  Mon, 12 Dec 2016 21:32:09 +0100

yunohost-admin (2.4.2) stable; urgency=low

  [ Lars-Magnus Skog ]
  * simplify install and build

  [ opi ]
  * [fix] Remove useless 'move' CSS class.
  * [fix] Prevent empty space before footer.
  * [fix] No need to resize body on every content update.
  * [enh] Cleanup app view() helper.
  * [enh] Add 'watch' npm script.
  * [enh] Be more explicit on npm command.
  * [enh] Display YNH version in footer. Need body padding improvments. #316
  * [enh] Allow key/value choices in manifest arguments.

  [ Jérome Lebleu ]
  * [fix] Run npm/gulp at build in Debian rules

  [ Laurent Peuch ]
  * [enh] add empty file for hindie to enable it in weblate
  * [fix] api correctly returns boolean value now

 -- Laurent Peuch <cortex@worlddomination.be>  Sun, 14 Aug 2016 19:02:25 +0200

yunohost-admin (2.4.1) stable; urgency=low

  [ Juanu ]
  * [i18n] Translated using Weblate (Spanish)

  [ Vincent ]
  * [i18n] Translated using Weblate (Italian)

  [ Bugsbane ]
  * [i18n] Translated using Weblate (English)

  [ Jean-Baptiste ]
  * [i18n] Translated using Weblate (French)

  [ opi ]
  * [fix] Icon position.
  * [fix] Allow checkbox to be unchecked even if default is true.
  * [fix] Do not escape html attributes on app install form.
  * [enh] Display manifest example as help text.

 -- opi <opi@zeropi.net>  Fri, 15 Jul 2016 15:27:49 +0200

yunohost-admin (2.4.0.1) stable; urgency=low

  [ Jérôme Lebleu ]
  * [fix] Ensure checkbox is not required for boolean fields
  * [doc] Comment that checkbox should not be required

  [ opi ]
  * [fix] Prevent acces to undefined variable.
  * [enh] Clean use of store.set(url). Get url value ASAP.

 -- opi <opi@zeropi.net>  Tue, 24 May 2016 13:15:43 +0200

yunohost-admin (2.4.0) stable; urgency=low

  * [enh] Warn user that backup is still experimental.
  * [i18n] Translated using Weblate (French)

 -- opi <opi@zeropi.net>  Sun, 08 May 2016 00:47:10 +0200

yunohost-admin (2.3.9) testing; urgency=low

  * [fix] Add missing this-that reference.

 -- opi <opi@zeropi.net>  Fri, 06 May 2016 22:25:18 +0200

yunohost-admin (2.3.8) testing; urgency=low

  * [enh][ux] Prefill email field value with username if empty.
  * [enh] Implements 'paste online' helper.
  * [enh] Use paste button on every log section.
  * [enh] Add icon for diagnosis toggle button.

 -- opi <opi@zeropi.net>  Fri, 06 May 2016 19:57:35 +0200

yunohost-admin (2.3.7) testing; urgency=low

  Thanks to every contributors and translators: Jean-Baptise, Jérôme Lebleu and opi

  [ Translations ]
  * [i18n] Translated using Weblate (French)
  * [i18n] Translated using Weblate (Dutch)
  * [i18n] Translated using Weblate (German)
  * [i18n] Translated using Weblate (Italian)
  * [i18n] Translated using Weblate (Spanish)
  * [i18n] Translated using Weblate (Turkish)

  [ Fixes and improvments ]
  * [fix] Remove unused postinstall template.
  * Improve user quota field UX. Fix #283
  * [enh] Add --dev option to gulp tasks tp prevent time consuming compression.
  * [enh] Remove old README and update current one.
  * [enh] Use PASSWORD_MIN_LENGTH constant.

 -- opi <opi@zeropi.net>  Sat, 30 Apr 2016 21:07:08 +0200

yunohost-admin (2.3.6) testing; urgency=low

  [ opi ]
  * [enh] Reorder tools list.
  * [enh] Add diagnosis. #39
  * [enh] Use new --installed option for main apps list.
  * [enh] Scroll to Top to view new messages.
  * [enh] Use less JS for sliding animation.
  * [fix] Use latest nodejs LTS when building deb package.
  * [fix] Only display apps with backup script on backup creation page. #227
  * [fix] User create form POST on same url to prevent strange redirection
    and form cleaning.
  * [fix] Prevent data loss on form errors. Add some comments too.

  [ Jérôme Lebleu ]
  * [fix] Watch all js subdirectories with gulp
  * [fix] Reorder and catch proper response from API failed calls

  [ Julien Malik ]
  * [fix] Use --unsafe-perm to allow build in pbuilder environment

 -- Jérôme Lebleu <jerome@yunohost.org>  Wed, 23 Mar 2016 11:56:15 +0100

yunohost-admin (2.3.5) testing; urgency=low

  [ zamentur ]
  * [enh] display store and state of each apps

  [ opi ]
  * [fix] Using value instead of placeholder prevent returning empty values.
  * [fix] Revert french translation from f6e65cbc012.
  * [fix] Use repository term instead of store. JS Cleanup.

  [ DUBWiSE ]
  * [i18n] Translated using Weblate (Dutch)

  [ danc ]
  * [i18n] Translated using Weblate (Italian)
  * [i18n] Translated using Weblate (Italian)

  [ Etienne Deparis ]
  * [i18n] Translated using Weblate (French)

  [ Jean-Baptiste ]
  * [i18n] Translated using Weblate (French)

  [ dosch ]
  * [i18n] Translated using Weblate (Dutch)

  [ Jean-Baptiste ]
  * [i18n] Translated using Weblate (French)

  [ Thomas Bille ]
  * [i18n] Translated using Weblate (Italian)

  [ P ]
  * [i18n] Translated using Weblate (Portuguese)

  [ Felix Bartels ]
  * [i18n] Translated using Weblate (German)

  [ davidba123 ]
  * [i18n] Translated using Weblate (German)

  [ Felix Bartels ]
  * [i18n] Translated using Weblate (German)
  * [i18n] Translated using Weblate (German)

  [ Zamentur aka ljf ]
  * [i18n] Translated using Weblate (French)

  [ Jérôme Lebleu ]
  * [i18n] Translated using Weblate (French)

  [ opi ]
  * [i18n] Translated using Weblate (French)
  * [i18n] Translated using Weblate (French)
  * [enh] Add extra warning for 3rd party app install form. cc Bram
  * [enh] Cleanup
  * [fix] Call redirect() on path, not view(). Fix #205

  [ Julien Malik ]
  * [fix] remove executable permissions from font files

  [ julienmalik ]
  * [fix] Modify package description (lintian)

  [ Julien Malik ]
  * [enh] remove third parties from source, use bower
  * [enh] remove dist folder from src. it is generated during build
  * [fix] js-cookie only has 2.1.0 max
  * [fix] debian/stable npm does not seem to support several postinstall scripts
  * [enh] additionnal stuff in .gitignore
  * [enh] only install required files
  * [enh] add some more debian stuff to .gitignore
  * [enh] add some more debian stuff to .gitignore
  * [enh] run npm, bower and gulp at build time. make sure it starts from a clean env
  * [doc] Update README
  * [doc] Update README with deps

  [ opi ]
  * [fix] Source path in deb copyright file

  [ Julien Malik ]
  * [fix] the version of npm on stable seems to prefer another way for options

  [ Jérôme Lebleu ]
  * [fix] Add required build dependencies

  [ Julien Malik ]
  * [enh] separate calls so that the makefile can error out at first error

  [ opi ]
  * [fix] Revert hardcoded version introduced in 0f8350a1e3

  [ Julien Malik ]
  * [fix] fonts were forgotten along the way
  * [fix] fix source path of js-cookie
  * [enh] move to new js-cookie API

  [ opi ]
  * [fix] Do not override Font-Awesome font path.
  * [enh] Remove SourcePro fonts from source, use bower too.
  * [fix] NPM package bugtracker url.
  * [fix] Use fixed version for bower components.
  * [fix] Remove useless .htaccess file.
  * [enh] Do not print old security notice. Append date and reverse order. Fix #186

 -- opi <opi@zeropi.net>  Mon, 07 Mar 2016 14:25:35 +0100

yunohost-admin (2.3.4) testing; urgency=low

  * [fix] Define domain addition route before domain info.

 -- Jérôme Lebleu <jerome@yunohost.org>  Sun, 07 Feb 2016 19:56:52 +0100

yunohost-admin (2.3.3) testing; urgency=low

  [ opi ]
  * [enh] Split application script in multiple files.
  * [enh] Support boolean argument type in app manifest. #141
  * [fix] Allow dots in third party app url. #109
  * [fix] Prevent delay while displaying pacman loader.
  * [enh] Make session persists accross multiple tabs. #144
  * [enh] Rename main js file to avoid confusion with apps controller.
  * [fix] Display responseText on API error. #171
  * [fix] Display last flash message first. Bug introduced in 0864548c0.
  * [fix] Use real json boolean value for default key. #141
  * [enh] Add domain info page with DNS config.
  * [fix] Translate missing string about domain & DNS.
  * [enh] Add colored badges.
  * [enh] Split app list templates, add 'installed' badge.

  [ Jérôme Lebleu ]
  * [fix] Update yunohost dependency minimum version

 -- Jérôme Lebleu <jerome@yunohost.org>  Sun, 07 Feb 2016 19:13:55 +0100

yunohost-admin (2.3.2) testing; urgency=low

  [ opi ]
  * [up] Bootstrap v3.3.5
  * [up] FontAwesome v4.4.0. Use generic folder name.
  * [enh] Add light radius on button. Rebuild CSS with Bootstrap update.
  * [enh] Harmonize monitoring view.
  * [enh] Use a more generic API error handler.
  * [enh] Split hooks and apps on backup create page.
  * [enh] Pretty icons and better wording on system update view.
  * [enh] Display YunoHost packages versions.
  * [enh] Move application bootstrap in Sammy run event listener.
  * [enh] Display warning when no debug logs are available.
  * [enh] Display app label in installed app list.
  * [fix] API's 404 breaks page and message layout.
  * [fix] dl/dt/dd style.
  * [fix] Handle alert-error class.
  * [fix] Use request statusText on API error.
  * [fix] Missing app_id on backup create page.
  * [fix] unGroupHooks helper.
  * [fix] Restore 'Source Pro' font stack.
  * [fix] Cleanup JS about flash messages and rebuild dist.
  * [fix] Applications icon is now 'cubes'.

  [ Jérôme Lebleu ]
  * [fix] Update yunohost dependency minimum version

 -- Jérôme Lebleu <jerome@maroufle.fr>  Thu, 24 Dec 2015 15:51:06 +0100

yunohost-admin (2.3.1) testing; urgency=low

  [ Jérôme Lebleu ]
  * [fix] Update and review Debian packaging

  [ opi ]
  * [fix] Better use of container class.
  * [enh] Use lighter breadcrumb style.
  * [enh] Tired of border-radius.
  * [enh] Less nerdy notification zone, with some tiny improvments.
  * [fix] Do not use btn-default helper for breadcrumb.
  * [enh] Resize body after content refresh.

  [ kload ]
  * [fix] Sliding effect
  * [enh] Use monospaced font only for command display
  * [fix] Border radius on header buttons
  * [fix] Transform an 'info' message into 'log' when necessary

  [ opi ]
  * [fix] Generic alert-log style. Reduce font size.
  * [enh] Add toggle and clear buttons in flashMessage.
  * [fix] Cleanup header buttons.
  * [fix] Logout button visible even when already logged out.
  * [enh] Flash messages buttons.

  [ kload ]
  * [fix] Replace the eraser with the trash icon (more explicit)

 -- kload <kload@kload.fr>  Sun, 15 Nov 2015 13:28:51 +0000

yunohost-admin (2.3.0) testing; urgency=low

  [ features ]
  * Backup/restore interface
  * App debug interface
  * Enhance flash messages display (issuefix #64)

  [ bugfixes ]
  * Use valid SPDF license expression.
  * Breadcrumb hover
  * User interface link

  [ other ]
  * Update translations from Transifex

 -- kload <kload@kload.fr>  Tue, 03 Nov 2015 12:45:09 +0000

yunohost-admin (2.2.2) testing; urgency=low

  [ zamentur ]
  * [fix] Link broken on security alert (#95)
  * [fix] Can't install several instances of multisite apps (#94)

  [ Jérôme Lebleu ]
  * [fix] Pass proper arguments when enable/disable a port (fix #96)

  [ opi ]
  * [enh] Add link that redirect to user interface (SSO). #85

  [ M5oul ]
  * Add AGPL license

  [ opi ]
  * [enh] Use githubusercontent.com instead of rawgit.com
  * [enh] Use Gulp to process Less, JS and images files.
  * [enh] Pass jshint.
  * [fix] Add missing href attribute in user interface link.
  * [fix] Add missing translation string for user interface link.
  * [fix] Remove old phonegap JS code.
  * [enh] Add Gulp watch task.
  * [fix] Use standard innerHTML to translate page content.
  * [enh] Append hellip to every language 'loading' string.
  * [enh] Use current pkg version in index.html to update browser cache.
  * [enh] Move script in head tag.
  * [fix] Remove old config.xml file for phonegap.
  * [fix] Sed current pkg version in index.html
  * [fix] Last commit was wrong. Fix Debian makefile.
  * [fix] Add missing clearfix for main slider content.
  * [enh] Add CSS Lint task.
  * [fix] CSS cleanup and rebuild.

 -- opi <opi@no-log.org>  Tue, 08 Sep 2015 15:52:23 +0200

yunohost-admin (2.2.1) stable; urgency=low

  * Bumping version to 2.2.1

 -- kload <kload@kload.fr>  Fri, 08 May 2015 20:01:42 +0000

yunohost-admin (2.2.0) stable; urgency=low

  * Bumping version to 2.2.0

 -- kload <kload@kload.fr>  Fri, 08 May 2015 19:56:48 +0000

yunohost-admin (2.1.5) testing; urgency=low

  * [fix] Mandatory protocol for backward compatibility

 -- kload <kload@kload.fr>  Fri, 08 May 2015 00:55:45 +0000

yunohost-admin (2.1.4) testing; urgency=low

  [ Adrien Beudin ]
  * [fix] restart yunohost-api on jessie

 -- kload <kload@kload.fr>  Mon, 04 May 2015 16:30:47 +0200

yunohost-admin (2.1.3) testing; urgency=low

  [ Adrien Beudin ]
  * add mailquota support

  [ Jérôme Lebleu ]
  * [fix] Adapt result processing from user_list to it new behaviour
  * [fix] Small fixes and improvments in mailbox quota support

  [ Adrien Beudin ]
  * [fix] user quota usage pourcent
  * [enh] Add check MX and 25 port

 -- kload <kload@kload.fr>  Fri, 01 May 2015 21:13:26 +0000

yunohost-admin (2.1.2) testing; urgency=low

  [ opi ]
  * [enh] Add Debian package configuration.
  * [fix] Properly install SSOwat files
  * [fix] Move sources to a dedicated folder.

  [ Jérôme Lebleu ]
  * [i18n] Update translations from Transifex
  * [i18n] Remove untranslated Polish keys

 -- Julien Malik <julien.malik@paraiso.me>  Tue, 17 Mar 2015 16:47:08 +0100

yunohost-admin (2.1.1) testing; urgency=low

  * Bump version to 2.1.1 to bootstrap new build workflow

 -- Julien Malik <julien.malik@paraiso.me>  Thu, 12 Feb 2015 14:16:52 +0100

yunohost-admin (2.0-rc1~megusta17) megusta; urgency=low

  * Production build: App install fixes and improvments. Other fixes.

 -- Adrien Beudin <beudbeud@yunohost.org>  Mon, 06 Oct 2014 14:53:29 +0200

yunohost-admin (2.0-rc1~megusta16) test; urgency=low

  * Test build: App install fixes and improvments. Other fixes.

 -- Adrien Beudin <beudbeud@yunohost.org>  Mon, 06 Oct 2014 14:49:14 +0200

yunohost-admin (2.0-rc1~megusta15) megusta; urgency=low

  * Production build: New menu. Custom app install. Bug fixes and
    translation

 -- Adrien Beudin <beudbeud@yunohost.org>  Fri, 18 Jul 2014 18:46:04 +0200

yunohost-admin (2.0-rc1~megusta14) test; urgency=low

  * Test build: Fix firewall upd route.

 -- Adrien Beudin <beudbeud@yunohost.org>  Fri, 18 Jul 2014 18:42:07 +0200

yunohost-admin (2.0-rc1~megusta13) test; urgency=low

  * Test build: Add breadcrumb and various bugfix

 -- Adrien Beudin <beudbeud@yunohost.org>  Sun, 13 Jul 2014 13:03:14 +0200

yunohost-admin (2.0-rc1~megusta12) test; urgency=low

  * Test build: Icons and new header. Update warning. Fix domain delete.

 -- Adrien Beudin <beudbeud@yunohost.org>  Thu, 03 Jul 2014 15:49:15 +0200

yunohost-admin (2.0-rc1~megusta11) test; urgency=low

  * Test build: Update to master branch

 -- Adrien Beudin <beudbeud@yunohost.org>  Wed, 02 Jul 2014 09:30:17 +0200

yunohost-admin (2.0-rc1~megusta10) megusta; urgency=low

  * Production build: Add firewall.

 -- Adrien Beudin <beudbeud@yunohost.org>  Wed, 02 Jul 2014 09:13:21 +0200

yunohost-admin (2.0-rc1~megusta9) test; urgency=low

  * Test build: Fix custom app install.

 -- Adrien Beudin <beudbeud@yunohost.org>  Wed, 02 Jul 2014 09:09:50 +0200

yunohost-admin (2.0-rc1~megusta8) test; urgency=low

  * Test build: Update from git

 -- Adrien Beudin <beudbeud@yunohost.org>  Tue, 24 Jun 2014 13:59:37 +0200

yunohost-admin (2.0-rc1~megusta7) test; urgency=low

  * Test build: Firewall first draft

 -- Adrien Beudin <beudbeud@yunohost.org>  Mon, 16 Jun 2014 17:43:48 +0200

yunohost-admin (2.0-rc1~megusta6) megusta; urgency=low

  * Production build: Backport fixes

 -- Adrien Beudin <beudbeud@yunohost.org>  Mon, 16 Jun 2014 17:31:56 +0200

yunohost-admin (2.0-rc1~megusta5) megusta; urgency=low

  * Production build: Revert [fix] Do not use websocket by default

 -- Adrien Beudin <beudbeud@yunohost.org>  Thu, 12 Jun 2014 19:04:33 +0200

yunohost-admin (2.0-rc1~megusta4) test; urgency=low

  * Test build: Revert [fix] Do not use websocket by default

 -- Adrien Beudin <beudbeud@yunohost.org>  Thu, 12 Jun 2014 19:04:21 +0200

yunohost-admin (2.0-rc1~megusta3) test; urgency=low

  * Test build: Update from git

 -- Adrien Beudin <beudbeud@yunohost.org>  Thu, 12 Jun 2014 09:18:44 +0200

yunohost-admin (2.0-rc1~megusta2) megusta; urgency=low

  * Production build: Bump version

 -- Adrien Beudin <beudbeud@yunohost.org>  Mon, 09 Jun 2014 01:54:52 +0200

yunohost-admin (2.0-rc1~megusta1) test; urgency=low

  * Bump version

 -- Adrien Beudin <beudbeud@yunohost.org>  Sun, 08 Jun 2014 19:11:17 +0200

yunohost-admin (2.0-beta4~megusta30) test; urgency=low

  * Test build: Update from git

 -- Adrien Beudin <beudbeud@yunohost.org>  Sun, 08 Jun 2014 19:11:17 +0200

yunohost-admin (2.0-beta4~megusta29) test; urgency=low

  * Test build: Update from git

 -- Adrien Beudin <beudbeud@yunohost.org>  Sat, 07 Jun 2014 14:52:08 +0200

yunohost-admin (2.0-beta4~megusta28) test; urgency=low

  * Test build: Update from git

 -- Adrien Beudin <beudbeud@yunohost.org>  Mon, 02 Jun 2014 20:27:54 +0200

yunohost-admin (2.0-beta4~megusta27) test; urgency=low

  * Test build: Update from git

 -- Adrien Beudin <beudbeud@yunohost.org>  Sun, 01 Jun 2014 21:47:12 +0200

yunohost-admin (2.0-beta4~megusta26) test; urgency=low

  * Test build: [fix] dependencies

 -- Adrien Beudin <beudbeud@yunohost.org>  Thu, 29 May 2014 21:38:00 +0200

yunohost-admin (2.0-beta4~megusta25) test; urgency=low

  * Test build: [fix] dependencies

 -- Adrien Beudin <beudbeud@yunohost.org>  Thu, 29 May 2014 21:17:27 +0200

yunohost-admin (2.0-beta4~megusta24) test; urgency=low

  * Test build: Update from git

 -- Adrien Beudin <beudbeud@yunohost.org>  Wed, 28 May 2014 21:16:42 +0200

yunohost-admin (2.0-beta4~megusta23) test; urgency=low

  * Test build: Update from git

 -- Adrien Beudin <beudbeud@yunohost.org>  Wed, 28 May 2014 21:08:12 +0200

yunohost-admin (2.0-beta4~megusta22) test; urgency=low

  * Test build: Update from git

 -- Adrien Beudin <beudbeud@yunohost.org>  Wed, 28 May 2014 15:41:56 +0200

yunohost-admin (2.0-beta4~megusta21) test; urgency=low

  * Test build: Update from git

 -- Adrien Beudin <beudbeud@yunohost.org>  Wed, 28 May 2014 13:07:44 +0200

yunohost-admin (2.0-beta4~megusta20) test; urgency=low

  * Test build: Update from git

 -- Adrien Beudin <beudbeud@yunohost.org>  Tue, 27 May 2014 20:27:42 +0200

yunohost-admin (2.0-beta4~megusta19) test; urgency=low

  * Test build: Update from git

 -- Adrien Beudin <beudbeud@yunohost.org>  Tue, 27 May 2014 20:08:23 +0200

yunohost-admin (2.0-beta4~megusta18) test; urgency=low

  * Test build: Update from git

 -- Adrien Beudin <beudbeud@yunohost.org>  Tue, 27 May 2014 16:42:17 +0200

yunohost-admin (2.0-beta4~megusta17) test; urgency=low

  * Test build: Update from git

 -- Adrien Beudin <beudbeud@yunohost.org>  Tue, 27 May 2014 16:31:01 +0200

yunohost-admin (2.0-beta4~megusta16) test; urgency=low

  * Test build: Update from git

 -- Adrien Beudin <beudbeud@yunohost.org>  Mon, 26 May 2014 01:09:44 +0200

yunohost-admin (2.0-beta4~megusta15) test; urgency=low

  * Test build: Update from git

 -- Adrien Beudin <beudbeud@yunohost.org>  Sun, 25 May 2014 12:59:27 +0200

yunohost-admin (2.0-beta4~megusta14) test; urgency=low

  * Test build: Update from git

 -- Adrien Beudin <beudbeud@yunohost.org>  Sun, 25 May 2014 12:29:03 +0200

yunohost-admin (2.0-beta4~megusta13) test; urgency=low

  * Test build: Update from git

 -- Adrien Beudin <beudbeud@yunohost.org>  Sat, 24 May 2014 21:36:24 +0200

yunohost-admin (2.0-beta4~megusta12) test; urgency=low

  * Test build: Update from git

 -- Adrien Beudin <beudbeud@yunohost.org>  Mon, 19 May 2014 18:06:40 +0200

yunohost-admin (2.0-beta4~megusta11) test; urgency=low

  * Test build: Update from git

 -- Adrien Beudin <beudbeud@yunohost.org>  Sun, 18 May 2014 00:08:45 +0200

yunohost-admin (2.0-beta4~megusta10) test; urgency=low

  * Test build: Update from git

 -- Adrien Beudin <beudbeud@yunohost.org>  Sat, 17 May 2014 23:16:43 +0200

yunohost-admin (2.0-beta4~megusta9) test; urgency=low

  * Test build: Update from git

 -- Adrien Beudin <beudbeud@yunohost.org>  Sat, 17 May 2014 23:05:31 +0200

yunohost-admin (2.0-beta4~megusta8) test; urgency=low

  * Test build: Update from git

 -- Adrien Beudin <beudbeud@yunohost.org>  Sat, 17 May 2014 00:42:21 +0200

yunohost-admin (2.0-beta4~megusta7) test; urgency=low

  * Test build: Update dependenciez

 -- Adrien Beudin <beudbeud@yunohost.org>  Fri, 16 May 2014 16:45:25 +0200

yunohost-admin (2.0-beta4~megusta6) megusta; urgency=low

  * Production build: [fix] Postinstall popup style

 -- Adrien Beudin <beudbeud@yunohost.org>  Thu, 15 May 2014 15:20:09 +0200

yunohost-admin (2.0-beta4~megusta5) megusta; urgency=low

  * Production build: Update from git

 -- Adrien Beudin <beudbeud@yunohost.org>  Thu, 15 May 2014 12:41:17 +0200

yunohost-admin (2.0-beta4~megusta4) megusta; urgency=low

  * Production build: [bump] beta5 ?

 -- Adrien Beudin <beudbeud@yunohost.org>  Sun, 27 Apr 2014 19:32:44 +0200

yunohost-admin (2.0-beta4~megusta3) test; urgency=low

  * Test build: Update from git

 -- Adrien Beudin <beudbeud@yunohost.org>  Mon, 21 Apr 2014 12:59:14 +0200

yunohost-admin (2.0-beta4~megusta2) test; urgency=low

  * Test build: Update from git

 -- Adrien Beudin <beudbeud@yunohost.org>  Mon, 21 Apr 2014 12:43:52 +0200

yunohost-admin (2.0-beta4~megusta1) test; urgency=low

  * Test build: [fix] Modify ynhapi path

 -- Adrien Beudin <beudbeud@yunohost.org>  Fri, 11 Apr 2014 12:44:29 +0200

yunohost-admin (2.0-beta4~megusta0) megusta; urgency=low

  * Production build: update beta4

 -- Adrien Beudin <beudbeud@yunohost.org>  Mon, 17 Mar 2014 17:20:59 +0100<|MERGE_RESOLUTION|>--- conflicted
+++ resolved
@@ -1,10 +1,9 @@
-<<<<<<< HEAD
 yunohost-admin (11.0.0~alpha) unstable; urgency=low
 
   - Placeholder for 11.0
 
  -- Kay0u <pierre@kayou.io>  Mon, 08 Mar 2021 18:04:43 +0100
-=======
+
 yunohost-admin (4.3.3) stable; urgency=low
 
   - [fix] Improve app repo url regex, may contain tildes (99ffd7ca)
@@ -13,7 +12,6 @@
   Thanks to all contributors <3 ! (Christian Wehrli, Ilya, Juan Alberto González, Radek S, Tymofii Lytvynenko, Valentin von Guttenberg)
 
  -- Alexandre Aubin <alex.aubin@mailoo.org>  Wed, 29 Dec 2021 01:10:12 +0100
->>>>>>> bd96726c
 
 yunohost-admin (4.3.2.3) stable; urgency=low
 
