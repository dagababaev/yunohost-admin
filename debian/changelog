--- conflicted
+++ resolved
@@ -1,10 +1,3 @@
-<<<<<<< HEAD
-yunohost-admin (3.7.1.1) stable; urgency=low
-
-   - [fix] Aleks forgot to properly fix the conflicts in oc.json ~.~
-
- -- Alexandre Aubin <alex.aubin@mailoo.org>  Thu, 9 Apr 2020 19:03:00  +0000
-=======
 yunohost-admin (3.8.3.1) testing; urgency=low
 
   - Add tip about the diagnosis page if domain seems not ready for ACME (e7a4df1)
@@ -80,7 +73,12 @@
   Thanks to all contributors <3 ! (Abdulkadir F. Ş., Aeris One, Aleks, Armando F. Bram, Giovanni G. Gustavo M., Hem S., Jeroen F., Juan, Kay0u, Patrick B., Quentí, Yifei D., advocatux, amirale qt, Elie G., frju365, ppr, Romain R., xaloc3)
 
  -- Kay0u <pierre@kayou.io>  Thu, 09 Apr 2020 20:18:35 +0000
->>>>>>> be040ee4
+
+yunohost-admin (3.7.1.1) stable; urgency=low
+
+   - [fix] Aleks forgot to properly fix the conflicts in oc.json ~.~
+
+ -- Alexandre Aubin <alex.aubin@mailoo.org>  Thu, 9 Apr 2020 19:03:00  +0000
 
 yunohost-admin (3.7.1) stable; urgency=low
 
