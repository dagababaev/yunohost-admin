<<<<<<< HEAD
yunohost-admin (3.7.0.1) testing; urgency=low

  - [i18n] Improve translations for Catalan, Spanish, Esperanto, French, Basque, Turkish, Occitan

 -- Alexandre Aubin <alex.aubin@mailoo.org>  Sat, 16 Nov 2019 14:40:00  +0000

yunohost-admin (3.7.0) testing; urgency=low

  - [enh] Add UI for groups and permissions (YunoHost-admin#257)
  - [mod] Rework migration system to have independent migrations (YunoHost-admin#258)
  - [enh] Quite a lot of messages improvements, string cleaning, language rework... (YunoHost-admin/10ea04a, YunoHost-admin#265)
  - [i18n] Improved translations for Catalan, Occitan, French, Esperanto, Arabic, German, Spanish, Norwegian Bokmål, Portuguese
  - [fix] Inline buttons responsiveness on migration screen (YunoHost-admin#259)

  Thanks to all contributors <3 ! (accross all repo: Yunohost, Moulinette, SSOwat, Yunohost-admin) : advocatux, Aksel K., Aleks, Allan N., amirale qt, Armin P., Bram, ButterflyOfFire, Carles S. A., chema o. r., decentral1se, Emmanuel V., Etienne M., Filip B., Geoff M., htsr, Jibec, Josué, Julien J., Kayou, liberodark, ljf, lucaskev, Lukas D., madtibo, Martin D., Mélanie C., nr 458 h, pitfd, ppr, Quentí, sidddy, troll, tufek yamero, xaloc33, yalh76

 -- Alexandre Aubin <alex.aubin@mailoo.org>  Thu, 31 Oct 2019 19:00:00  +0000
=======
yunohost-admin (3.6.5.1) stable; urgency=low

  - [fix] Disabling security.rss for now because there's a header issue preventing it from working, and hasnt been used in 2+ years anyway

 -- Alexandre Aubin <alex.aubin@mailoo.org>  Mon, 18 Nov 2019 16:40:00  +00000
>>>>>>> a0e0b892

yunohost-admin (3.6.5) stable; urgency=low

  - [fix] Stupid / buggy error handling for postinstall (2187657)
  - [fix] During postinstall, using 'previous' on the password page to go back to the 'domain' page was breakin the accordion (54739f1)

 -- Alexandre Aubin <alex.aubin@mailoo.org>  Tue, 08 Oct 2019 20:30:00  +0000

yunohost-admin (3.6.4) stable; urgency=low

  - [enh] Arguments in app config panel (#251)
  - [enh] Bolder app names in app install list (#253)

  Thanks to all contributors <3 ! (Aleks, Bram)
 
 -- Alexandre Aubin <alex.aubin@mailoo.org>  Thu, 04 Jul 2019 23:30:00  +0000

yunohost-admin (3.6.2) testing; urgency=low

  - [mod] Move applist management to Tools section (#248)
  - [enh] Display from/to version on upgrade screen (#252)
  - [i18n] Improve translations for Catalan, Occitan 

  Thanks to all contributors <3 ! (Aleks, Quentí, xaloc33)

 -- Alexandre Aubin <alex.aubin@mailoo.org>  Mon, 24 Jun 2019 18:00:00  +0000

yunohost-admin (3.6.1) testing; urgency=low

  - [fix] Do not show URL if app doesn't have one (#247)
  - [enh] display the current version of the app (#246)
  - [enh] Set minlength/maxlength on admin password form (#245)
  - [enh] Convert ascii progress bars to bootstrap progress bar (#244)
  - [enh] High quality apps and maintained states (#242)
  - [enh] Clean migration screen a bit (b4ed005)

  Thanks to all contributors <3 ! (Aleks, Kay0u, Bram, L. Murphy, Maniack)

 -- Alexandre Aubin <alex.aubin@mailoo.org>  Tue, 04 Jun 2019 13:20:00  +0000

yunohost-admin (3.6.0) testing; urgency=low

  - [enh] Improve log list (#241)
  - [enh] Propagate tools_update and tools_upgrade api changes (#240)
  - [fix] Buggy template for app actions (#239)
  - [enh] Add apps infos in backup info view (#236)
  - [enh] Better wording for mail backup description (49c15ab)
  - [fix] Fix 'last update' refresh icon (9ac324b)
  - [fix] 'unable to write random state' during debian postinst step (aa65dac)
  - [i18n] Improve translations for Catalan, Occitan, French, Spanish, Arabic, Italian

  Thanks to all contributors (Aleks, ButterflyOfFire, Guillaume R, Kayou, Maximilien, Quentí, Sylke Vicious, advocatux, xaloc33) <3 !

 -- Alexandre Aubin <alex.aubin@mailoo.org>  Wed, 22 May 2019 19:38:00 +0000

yunohost-admin (3.5.2) stable; urgency=low

  - Release as stable !
  - [fix] No more changelog, c.f. change in tools_update
  - [i18n] Improve translations for Catalan, Arabic, Italian, Bengali

  Thanks to all contributors (Aleks, Xaloc, BoF, silkevicious, mytechpro) <3 !
 
 -- Alexandre Aubin <alex.aubin@mailoo.org>  Wed, 10 Apr 2019 02:00:00 +0000

yunohost-admin (3.5.1) testing; urgency=low

  - [enh] Display version inside app info (#235)
  - [enh] Support display_text (#234)
  - [fix] Don't use version for cache control (#233)
  - Minor technical fixes / improvements (d264afe, 007ab86, 7322454)
  - [i18n] Update translation for French, Occitan, Catalan, Portuguese, Chinese, Hungarian

  Thanks to all contributors (Aleks, Arthur Lutz, Bram, Jibec, Kayou, Mélanie C., Quentí, ppr, Xaloc) <3 !

 -- Alexandre Aubin <alex.aubin@mailoo.org>  Wed, 03 Apr 2019 02:30:00 +0000

yunohost-admin (3.5.0) testing; urgency=low

  - [enh] Remove dependency to GET /version to fetch version (#226)
  - [enh] Add Konami code ;) (#208)
  - [fix] Explain the user why the security.rss feed retrieval might not been working (18d6a00)
  - [i18n] Improve Russian translation

  Contributors: Alexandre Aubin, Алексей

 -- Alexandre Aubin <alex.aubin@mailoo.org>  Wed, 13 Mar 2019 16:40:00 +0000

yunohost-admin (3.4.2) stable; urgency=low

  * Improve German translation

  Thanks to frju365 <3 !

 -- Alexandre Aubin <alex.aubin@mailoo.org>  Tue, 29 Jan 2019 16:45:00 +0000

yunohost-admin (3.4.1) testing; urgency=low

  * [fix] handle super cryptic error situation (4884bff)
  * [enh] Add "Select all/none" buttons on webadmin backup creation and
    restore pages (#224)
  * [i18n] Misc orthotypograhy

  Thanks to all contributors (Jean-Baptiste, Laurent Peuch, chateau) <3 !
 
 -- Alexandre Aubin <alex.aubin@mailoo.org>  Thu, 17 Jan 2019 22:03:00 +0000

yunohost-admin (3.4.0.1) testing; urgency=low

  * [fix] Minor issue where a warning would popup when installing a level7 official app

 -- Alexandre Aubin <alex.aubin@mailoo.org>  Fri, 28 Dec 2018 14:33:00 +0000

yunohost-admin (3.4.0) testing; urgency=low

  * [enh] Added option to purge user's data when removing it from the admin panel (#221)
  * [fix] Do not fail miserably if we don't have proper json during error 500 (#220)
  * [enh] Confirm when installing experimental or low quality apps (#218)
  * [fix] Don't run initial checks each time home page is displayed (#217)
  * [enh] Display date in timezone of browser (#216)
  * [i18n] Improve Occitan, Spanish and Swedish translations

  Thanks to all contributors (Aleks, P. Joelson, Quenti, chateau, gdayon, ljf) <3 !

 -- Alexandre Aubin <alex.aubin@mailoo.org>  Thu, 20 Dec 2018 22:23:00 +0000

yunohost-admin (3.3.1) stable; urgency=low

  * [fix] Fix official app install list filter (follow up of #205)
  * [i18n] Improve Occitan translation

  Thanks to all contributors (Aleks, Quent-in)

 -- Alexandre Aubin <alex.aubin@mailoo.org>  Fri, 23 Nov 2018 15:25:00 +0000

yunohost-admin (3.3.0) testing; urgency=low

  * [enh] Rework app install list design (#205)
  * [enh] Add advices about password strength (#212)
  * [i18n] Improve Frenchm Catalan, Italian, Arabic, Polish, Occitan translations

  Thanks to all contributors (e-lie, Aleks, Jibec, xaloc33, silkevicious, tbille, ButterflyOfFire, Krzysztof Dmowski, Quent-in) <3 !

 -- Alexandre Aubin <alex.aubin@mailoo.org>  Thu, 08 Nov 2018 19:25:00 +0000

yunohost-admin (3.2.1) stable; urgency=low

  * Fix an important issue where no feedback was given to the user during long actions such as postinstall (#211)
  * Improve Arabic, Catalan and Occitan translations

  Thanks to all contributors (ljf, Xaloc, BoF) <3 !

 -- Alexandre Aubin <alex.aubin@mailoo.org>  Tue, 17 Sep 2018 18:25:00 +0000

yunohost-admin (3.2.0) stable; urgency=low

  * Improve accessibility of the webadmin (#206)
  * Remove confusing "installed" label for multiinstance apps (#204)
  * [i18n] Improve Occitan, Arabic, French, Italian, Turkish, Catalan and German translations

  Thanks to all contributors (irina11y, Xaloc, BoF, ElodieA, Quenti) <3 !

 -- Alexandre Aubin <alex.aubin@mailoo.org>  Tue, 11 Sep 2018 17:05:00 +0000

yunohost-admin (3.2.0~testing1) testing; urgency=low

  * Web interface for operation logs (#130)

  Thanks to all contributors (Bram, ljf, Aleks) <3 !

 -- Alexandre Aubin <alex.aubin@mailoo.org>  Thu, 23 Aug 2018 22:12:00 +0000

yunohost-admin (3.1.0) stable; urgency=low

  * Experimental : Configuration panel for applications (#198)
  * Experimental : Custom actions for applications (#200)
  * Add ynh.fr in free/automatic domain advertisement in the webadmin (#199)
  * Add mechanism for help tooltip in the webadmin (#201)

 -- Alexandre Aubin <alex.aubin@mailoo.org>  Wed, 15 Aug 2018 21:53:00 +0000

yunohost-admin (3.0.0) stable; urgency=low

  Merging with jessie's branches
  Releasing as stable

 -- Alexandre Aubin <alex.aubin@mailoo.org>  Fri, 17 Jun 2018 03:38:00 +0000

yunohost-admin (3.0.0~beta1.3) testing; urgency=low

  Merging with jessie's branches

 -- Alexandre Aubin <alex.aubin@mailoo.org>  Sat, 16 Jun 2018 00:36:00 +0000

yunohost-admin (3.0.0~beta1.2) testing; urgency=low

  Merging with jessie's branches

 -- Alexandre Aubin <alex.aubin@mailoo.org>  Fri, 15 Jun 2018 23:23:00 +0000

yunohost-admin (3.0.0~beta1.1) testing; urgency=low

  Merging with jessie's branches

 -- Alexandre Aubin <alex.aubin@mailoo.org>  Mon, 28 May 2018 02:43:00 +0000

yunohost-admin (3.0.0~beta1) testing; urgency=low

  Beta release for Stretch

 -- Alexandre Aubin <alex.aubin@mailoo.org>  Thu, 03 May 2018 03:04:45 +0000

yunohost-admin (2.7.14) stable; urgency=low

  * Improved Occitan, French, Portuguese, Arabic translations
  * Release as stable

 -- Alexandre Aubin <alex.aubin@mailoo.org>  Sun, 17 Jun 2018 01:33:02 +0000

yunohost-admin (2.7.13.2) testing; urgency=low

  * [fix] Display active/inactive in service page instead of running/exited/dead
  * [fix] Remove "experimental" warning for the backup
  * [fix] Fix a bug in backup restore

  Contributors : Bram and Aleks

 -- Alexandre Aubin <alex.aubin@mailoo.org>  Fri, 15 Jun 2018 20:15:00 +0000

yunohost-admin (2.7.13.1) testing; urgency=low

  * [i18n] Improve French, Portuguese, Arabic, Occitan translations
  * [enh] Improve services page following changes in the core (#191)

  Contributors : Bram, ButterflyOfFire, Jibec, itxtoledo, Quent-in

 -- Alexandre Aubin <alex.aubin@mailoo.org>  Mon, 28 May 2018 02:43:00 +0000

yunohost-admin (2.7.13) testing; urgency=low

  * [enh] Add interface for migrations (#186)
  * [i18n] Improve French translation

 -- Alexandre Aubin <alex.aubin@mailoo.org>  Sun, 06 May 2018 23:16:15 +0000

yunohost-admin (2.7.12) stable; urgency=low

  * Bumping version number for stable release

 -- Alexandre Aubin <alex.aubin@mailoo.org>  Sun, 06 May 2018 16:47:05 +0000

yunohost-admin (2.7.11) testing; urgency=low

  * [i18n] Updated translations for French, Arabic, Dutch, Occitan and Spanish
  * [fix] Version datastructure has changed

  Thanks to all contributors (Jibec, Bram, Moul, ButterflyOfFire, syl, Matthieu, Quenti, bjarkan)  <3 !

 -- Alexandre Aubin <alex.aubin@mailoo.org>  Tue, 01 May 2018 23:20:54 +0000

yunohost-admin (2.7.7) stable; urgency=low

  * [fix] version data structure has changed
  * Releasing as stable

 -- Alexandre Aubin <alex.aubin@mailoo.org>  Thu, 18 Jan 2018 17:48:20 -0500

yunohost-admin (2.7.6) testing; urgency=low

  Major changes:

  * [enh] Diagnose and display warning and instruction to fix Meltdown vulnerability
  * [enh] Add app change URL feature
  * [enh] Add app change label feature

  Misc fixes/improvements:

  * [enh] display stable/testing/unstable in footer
  * [i18n] Improve French translation

  Thanks to all contributors (JimboeJoe, Bram, Jibec, ewilly) ! <3

 -- Alexandre Aubin <alex.aubin@mailoo.org>  Tue, 16 Jan 2018 17:45:08 -0500

yunohost-admin (2.7.5) stable; urgency=low

  (Bumping version number for stable release)

 -- Alexandre Aubin <alex.aubin@mailoo.org>  Sat, 02 Dec 2017 12:34:45 -0500

yunohost-admin (2.7.4) testing; urgency=low

  * [i18n] Improve French. German translations

 -- Alexandre Aubin <alex.aubin@mailoo.org>  Tue, 28 Nov 2017 18:58:04 -0500

yunohost-admin (2.7.3) testing; urgency=low

  * [i18n] Improve french translation (#170)
  * [fix] Add "OK" in translatable strings (#171)
  * [enh] Be able to upgrade single apps (#172)
  * [enh] Reboot/shutdown from admin interface (#173)

Thanks to all contributors <3 ! (opi, ljf, ariasuni, Jibec)

 -- Alexandre Aubin <alex.aubin@mailoo.org>  Thu, 12 Oct 2017 16:51:24 -0400

yunohost-admin (2.7.2) stable; urgency=low

Releasing as stable

 -- Alexandre Aubin <alex.aubin@mailoo.org>  Tue, 22 Aug 2017 21:36:35 -0400

yunohost-admin (2.7.1) testing; urgency=low

  [ Alexandre Aubin ]
  * [fix] Tell user that domain dns-conf shows a recommendation only

  [ Translations ]
  * Added translation using Weblate (Russian) (Evgeniy Ozhiganov)
  * [i18n] Translated using Weblate (Esperanto) (MCMic)

Thanks to all contributors (MCMic, Aleks, Ozhiganov) <3 !

 -- Laurent Peuch <cortex@worlddomination.be>  Sat, 19 Aug 2017 22:43:15 +0000

yunohost-admin (2.7.0) testing; urgency=low

  * [enh] Variable assignment code cleanup. (#161)
  * [fix] Friendlier and more meaningful 'error 500' (#166)
  * [i18n] Started Russian translation (#167)

Thanks to all contributors (opi, Aleks, Ozhiganov) <3 !

 -- Alexandre Aubin <alex.aubin@mailoo.org>  Mon, 07 Aug 2017 12:49:55 -0400

yunohost-admin (2.6.2) stable; urgency=low

## Minor fix

  * 'hooks' key is now 'system' in backup info (#165)

 -- Alexandre Aubin <alex.aubin@mailoo.org>  Wed, 26 Jul 2017 12:09:03 -0400

yunohost-admin (2.6.1) stable; urgency=low

Major changes since 2.6.0
-----------

  * [enh] Manage appslists. #875 (#158)
  * [i18n] Update Spanish, German and French translations

Thanks to all contributors : opi, moul, Jibec, Juanu and franzos

 -- ljf <ljf+yunohost@grimaud.me>  Wed, 21 Jun 2017 18:26:35 -0400

yunohost-admin (2.6.0) testing; urgency=low

## Major improvements

  * [enh] Display help text from manifest during app installation. (#152)
  * [fix] Show version only when connected

## Other improvements

  * [fix] Guess API's baseurl is store is empty.
  * [fix] Avoid empty whitespace for the first line of the logs display (#151)
  * [fix] Set document root permission during package install. (#156)
  * [fix] Cleanup app_list_install template (unused code since 66dbcf50).
  * [fix] Label for custom app url.
  * [fix] Misc typos, messages, README improvements,
  * [love] Add missing contributors & translators
  * Updated translations for German, Spanish, Portuguese, Italian, French

Thanks to all contributors (opi, Bram, thardev) and translators ! <3

 -- Alexandre Aubin <alex.aubin@mailoo.org>  Mon, 24 Apr 2017 13:06:50 -0400

yunohost-admin (2.5.1) stable; urgency=low

  [ ljf ]
  * [fix] Avoid incomprehensible info about quota (#640)

  [ Juanu ]
  * [i18n] Translated using Weblate (Spanish)

  [ Laurent Peuch ]
  * [enh] add empty json file for breton translation

  [ opi ]
  * [enh][love] Create CONTRIBUTORS.md file. (#140)

  [ Moul ]
  * [enh] readme: add translation badge status.

  [ Jean-Baptiste Holcroft ]
  * [i18n] Translated using Weblate (French)

 -- opi <opi@zeropi.net>  Thu, 02 Feb 2017 11:33:16 +0100

yunohost-admin (2.5.0) testing; urgency=low

  dattaz and opi
  * Add noscript tag
  * Update alert when javascript is not enable

  Alexandre Aubin
  * Let's encrypt web interface

  Updated translations: French (jibec), Hindi (Anmol) and Italian (Thomas Bille).

  Thanks to Anmol, dattaz, opi, jibec, Moul and Thomas Bille for your contributions <3

 -- Laurent Peuch <cortex@worlddomination.be>  Mon, 12 Dec 2016 21:32:09 +0100

yunohost-admin (2.4.2) stable; urgency=low

  [ Lars-Magnus Skog ]
  * simplify install and build

  [ opi ]
  * [fix] Remove useless 'move' CSS class.
  * [fix] Prevent empty space before footer.
  * [fix] No need to resize body on every content update.
  * [enh] Cleanup app view() helper.
  * [enh] Add 'watch' npm script.
  * [enh] Be more explicit on npm command.
  * [enh] Display YNH version in footer. Need body padding improvments. #316
  * [enh] Allow key/value choices in manifest arguments.

  [ Jérome Lebleu ]
  * [fix] Run npm/gulp at build in Debian rules

  [ Laurent Peuch ]
  * [enh] add empty file for hindie to enable it in weblate
  * [fix] api correctly returns boolean value now

 -- Laurent Peuch <cortex@worlddomination.be>  Sun, 14 Aug 2016 19:02:25 +0200

yunohost-admin (2.4.1) stable; urgency=low

  [ Juanu ]
  * [i18n] Translated using Weblate (Spanish)

  [ Vincent ]
  * [i18n] Translated using Weblate (Italian)

  [ Bugsbane ]
  * [i18n] Translated using Weblate (English)

  [ Jean-Baptiste ]
  * [i18n] Translated using Weblate (French)

  [ opi ]
  * [fix] Icon position.
  * [fix] Allow checkbox to be unchecked even if default is true.
  * [fix] Do not escape html attributes on app install form.
  * [enh] Display manifest example as help text.

 -- opi <opi@zeropi.net>  Fri, 15 Jul 2016 15:27:49 +0200

yunohost-admin (2.4.0.1) stable; urgency=low

  [ Jérôme Lebleu ]
  * [fix] Ensure checkbox is not required for boolean fields
  * [doc] Comment that checkbox should not be required

  [ opi ]
  * [fix] Prevent acces to undefined variable.
  * [enh] Clean use of store.set(url). Get url value ASAP.

 -- opi <opi@zeropi.net>  Tue, 24 May 2016 13:15:43 +0200

yunohost-admin (2.4.0) stable; urgency=low

  * [enh] Warn user that backup is still experimental.
  * [i18n] Translated using Weblate (French)

 -- opi <opi@zeropi.net>  Sun, 08 May 2016 00:47:10 +0200

yunohost-admin (2.3.9) testing; urgency=low

  * [fix] Add missing this-that reference.

 -- opi <opi@zeropi.net>  Fri, 06 May 2016 22:25:18 +0200

yunohost-admin (2.3.8) testing; urgency=low

  * [enh][ux] Prefill email field value with username if empty.
  * [enh] Implements 'paste online' helper.
  * [enh] Use paste button on every log section.
  * [enh] Add icon for diagnosis toggle button.

 -- opi <opi@zeropi.net>  Fri, 06 May 2016 19:57:35 +0200

yunohost-admin (2.3.7) testing; urgency=low

  Thanks to every contributors and translators: Jean-Baptise, Jérôme Lebleu and opi

  [ Translations ]
  * [i18n] Translated using Weblate (French)
  * [i18n] Translated using Weblate (Dutch)
  * [i18n] Translated using Weblate (German)
  * [i18n] Translated using Weblate (Italian)
  * [i18n] Translated using Weblate (Spanish)
  * [i18n] Translated using Weblate (Turkish)

  [ Fixes and improvments ]
  * [fix] Remove unused postinstall template.
  * Improve user quota field UX. Fix #283
  * [enh] Add --dev option to gulp tasks tp prevent time consuming compression.
  * [enh] Remove old README and update current one.
  * [enh] Use PASSWORD_MIN_LENGTH constant.

 -- opi <opi@zeropi.net>  Sat, 30 Apr 2016 21:07:08 +0200

yunohost-admin (2.3.6) testing; urgency=low

  [ opi ]
  * [enh] Reorder tools list.
  * [enh] Add diagnosis. #39
  * [enh] Use new --installed option for main apps list.
  * [enh] Scroll to Top to view new messages.
  * [enh] Use less JS for sliding animation.
  * [fix] Use latest nodejs LTS when building deb package.
  * [fix] Only display apps with backup script on backup creation page. #227
  * [fix] User create form POST on same url to prevent strange redirection
    and form cleaning.
  * [fix] Prevent data loss on form errors. Add some comments too.

  [ Jérôme Lebleu ]
  * [fix] Watch all js subdirectories with gulp
  * [fix] Reorder and catch proper response from API failed calls

  [ Julien Malik ]
  * [fix] Use --unsafe-perm to allow build in pbuilder environment

 -- Jérôme Lebleu <jerome@yunohost.org>  Wed, 23 Mar 2016 11:56:15 +0100

yunohost-admin (2.3.5) testing; urgency=low

  [ zamentur ]
  * [enh] display store and state of each apps

  [ opi ]
  * [fix] Using value instead of placeholder prevent returning empty values.
  * [fix] Revert french translation from f6e65cbc012.
  * [fix] Use repository term instead of store. JS Cleanup.

  [ DUBWiSE ]
  * [i18n] Translated using Weblate (Dutch)

  [ danc ]
  * [i18n] Translated using Weblate (Italian)
  * [i18n] Translated using Weblate (Italian)

  [ Etienne Deparis ]
  * [i18n] Translated using Weblate (French)

  [ Jean-Baptiste ]
  * [i18n] Translated using Weblate (French)

  [ dosch ]
  * [i18n] Translated using Weblate (Dutch)

  [ Jean-Baptiste ]
  * [i18n] Translated using Weblate (French)

  [ Thomas Bille ]
  * [i18n] Translated using Weblate (Italian)

  [ P ]
  * [i18n] Translated using Weblate (Portuguese)

  [ Felix Bartels ]
  * [i18n] Translated using Weblate (German)

  [ davidba123 ]
  * [i18n] Translated using Weblate (German)

  [ Felix Bartels ]
  * [i18n] Translated using Weblate (German)
  * [i18n] Translated using Weblate (German)

  [ Zamentur aka ljf ]
  * [i18n] Translated using Weblate (French)

  [ Jérôme Lebleu ]
  * [i18n] Translated using Weblate (French)

  [ opi ]
  * [i18n] Translated using Weblate (French)
  * [i18n] Translated using Weblate (French)
  * [enh] Add extra warning for 3rd party app install form. cc Bram
  * [enh] Cleanup
  * [fix] Call redirect() on path, not view(). Fix #205

  [ Julien Malik ]
  * [fix] remove executable permissions from font files

  [ julienmalik ]
  * [fix] Modify package description (lintian)

  [ Julien Malik ]
  * [enh] remove third parties from source, use bower
  * [enh] remove dist folder from src. it is generated during build
  * [fix] js-cookie only has 2.1.0 max
  * [fix] debian/stable npm does not seem to support several postinstall scripts
  * [enh] additionnal stuff in .gitignore
  * [enh] only install required files
  * [enh] add some more debian stuff to .gitignore
  * [enh] add some more debian stuff to .gitignore
  * [enh] run npm, bower and gulp at build time. make sure it starts from a clean env
  * [doc] Update README
  * [doc] Update README with deps

  [ opi ]
  * [fix] Source path in deb copyright file

  [ Julien Malik ]
  * [fix] the version of npm on stable seems to prefer another way for options

  [ Jérôme Lebleu ]
  * [fix] Add required build dependencies

  [ Julien Malik ]
  * [enh] separate calls so that the makefile can error out at first error

  [ opi ]
  * [fix] Revert hardcoded version introduced in 0f8350a1e3

  [ Julien Malik ]
  * [fix] fonts were forgotten along the way
  * [fix] fix source path of js-cookie
  * [enh] move to new js-cookie API

  [ opi ]
  * [fix] Do not override Font-Awesome font path.
  * [enh] Remove SourcePro fonts from source, use bower too.
  * [fix] NPM package bugtracker url.
  * [fix] Use fixed version for bower components.
  * [fix] Remove useless .htaccess file.
  * [enh] Do not print old security notice. Append date and reverse order. Fix #186

 -- opi <opi@zeropi.net>  Mon, 07 Mar 2016 14:25:35 +0100

yunohost-admin (2.3.4) testing; urgency=low

  * [fix] Define domain addition route before domain info.

 -- Jérôme Lebleu <jerome@yunohost.org>  Sun, 07 Feb 2016 19:56:52 +0100

yunohost-admin (2.3.3) testing; urgency=low

  [ opi ]
  * [enh] Split application script in multiple files.
  * [enh] Support boolean argument type in app manifest. #141
  * [fix] Allow dots in third party app url. #109
  * [fix] Prevent delay while displaying pacman loader.
  * [enh] Make session persists accross multiple tabs. #144
  * [enh] Rename main js file to avoid confusion with apps controller.
  * [fix] Display responseText on API error. #171
  * [fix] Display last flash message first. Bug introduced in 0864548c0.
  * [fix] Use real json boolean value for default key. #141
  * [enh] Add domain info page with DNS config.
  * [fix] Translate missing string about domain & DNS.
  * [enh] Add colored badges.
  * [enh] Split app list templates, add 'installed' badge.

  [ Jérôme Lebleu ]
  * [fix] Update yunohost dependency minimum version

 -- Jérôme Lebleu <jerome@yunohost.org>  Sun, 07 Feb 2016 19:13:55 +0100

yunohost-admin (2.3.2) testing; urgency=low

  [ opi ]
  * [up] Bootstrap v3.3.5
  * [up] FontAwesome v4.4.0. Use generic folder name.
  * [enh] Add light radius on button. Rebuild CSS with Bootstrap update.
  * [enh] Harmonize monitoring view.
  * [enh] Use a more generic API error handler.
  * [enh] Split hooks and apps on backup create page.
  * [enh] Pretty icons and better wording on system update view.
  * [enh] Display YunoHost packages versions.
  * [enh] Move application bootstrap in Sammy run event listener.
  * [enh] Display warning when no debug logs are available.
  * [enh] Display app label in installed app list.
  * [fix] API's 404 breaks page and message layout.
  * [fix] dl/dt/dd style.
  * [fix] Handle alert-error class.
  * [fix] Use request statusText on API error.
  * [fix] Missing app_id on backup create page.
  * [fix] unGroupHooks helper.
  * [fix] Restore 'Source Pro' font stack.
  * [fix] Cleanup JS about flash messages and rebuild dist.
  * [fix] Applications icon is now 'cubes'.

  [ Jérôme Lebleu ]
  * [fix] Update yunohost dependency minimum version

 -- Jérôme Lebleu <jerome@maroufle.fr>  Thu, 24 Dec 2015 15:51:06 +0100

yunohost-admin (2.3.1) testing; urgency=low

  [ Jérôme Lebleu ]
  * [fix] Update and review Debian packaging

  [ opi ]
  * [fix] Better use of container class.
  * [enh] Use lighter breadcrumb style.
  * [enh] Tired of border-radius.
  * [enh] Less nerdy notification zone, with some tiny improvments.
  * [fix] Do not use btn-default helper for breadcrumb.
  * [enh] Resize body after content refresh.

  [ kload ]
  * [fix] Sliding effect
  * [enh] Use monospaced font only for command display
  * [fix] Border radius on header buttons
  * [fix] Transform an 'info' message into 'log' when necessary

  [ opi ]
  * [fix] Generic alert-log style. Reduce font size.
  * [enh] Add toggle and clear buttons in flashMessage.
  * [fix] Cleanup header buttons.
  * [fix] Logout button visible even when already logged out.
  * [enh] Flash messages buttons.

  [ kload ]
  * [fix] Replace the eraser with the trash icon (more explicit)

 -- kload <kload@kload.fr>  Sun, 15 Nov 2015 13:28:51 +0000

yunohost-admin (2.3.0) testing; urgency=low

  [ features ]
  * Backup/restore interface
  * App debug interface
  * Enhance flash messages display (issuefix #64)

  [ bugfixes ]
  * Use valid SPDF license expression.
  * Breadcrumb hover
  * User interface link

  [ other ]
  * Update translations from Transifex

 -- kload <kload@kload.fr>  Tue, 03 Nov 2015 12:45:09 +0000

yunohost-admin (2.2.2) testing; urgency=low

  [ zamentur ]
  * [fix] Link broken on security alert (#95)
  * [fix] Can't install several instances of multisite apps (#94)

  [ Jérôme Lebleu ]
  * [fix] Pass proper arguments when enable/disable a port (fix #96)

  [ opi ]
  * [enh] Add link that redirect to user interface (SSO). #85

  [ M5oul ]
  * Add AGPL license

  [ opi ]
  * [enh] Use githubusercontent.com instead of rawgit.com
  * [enh] Use Gulp to process Less, JS and images files.
  * [enh] Pass jshint.
  * [fix] Add missing href attribute in user interface link.
  * [fix] Add missing translation string for user interface link.
  * [fix] Remove old phonegap JS code.
  * [enh] Add Gulp watch task.
  * [fix] Use standard innerHTML to translate page content.
  * [enh] Append hellip to every language 'loading' string.
  * [enh] Use current pkg version in index.html to update browser cache.
  * [enh] Move script in head tag.
  * [fix] Remove old config.xml file for phonegap.
  * [fix] Sed current pkg version in index.html
  * [fix] Last commit was wrong. Fix Debian makefile.
  * [fix] Add missing clearfix for main slider content.
  * [enh] Add CSS Lint task.
  * [fix] CSS cleanup and rebuild.

 -- opi <opi@no-log.org>  Tue, 08 Sep 2015 15:52:23 +0200

yunohost-admin (2.2.1) stable; urgency=low

  * Bumping version to 2.2.1

 -- kload <kload@kload.fr>  Fri, 08 May 2015 20:01:42 +0000

yunohost-admin (2.2.0) stable; urgency=low

  * Bumping version to 2.2.0

 -- kload <kload@kload.fr>  Fri, 08 May 2015 19:56:48 +0000

yunohost-admin (2.1.5) testing; urgency=low

  * [fix] Mandatory protocol for backward compatibility

 -- kload <kload@kload.fr>  Fri, 08 May 2015 00:55:45 +0000

yunohost-admin (2.1.4) testing; urgency=low

  [ Adrien Beudin ]
  * [fix] restart yunohost-api on jessie

 -- kload <kload@kload.fr>  Mon, 04 May 2015 16:30:47 +0200

yunohost-admin (2.1.3) testing; urgency=low

  [ Adrien Beudin ]
  * add mailquota support

  [ Jérôme Lebleu ]
  * [fix] Adapt result processing from user_list to it new behaviour
  * [fix] Small fixes and improvments in mailbox quota support

  [ Adrien Beudin ]
  * [fix] user quota usage pourcent
  * [enh] Add check MX and 25 port

 -- kload <kload@kload.fr>  Fri, 01 May 2015 21:13:26 +0000

yunohost-admin (2.1.2) testing; urgency=low

  [ opi ]
  * [enh] Add Debian package configuration.
  * [fix] Properly install SSOwat files
  * [fix] Move sources to a dedicated folder.

  [ Jérôme Lebleu ]
  * [i18n] Update translations from Transifex
  * [i18n] Remove untranslated Polish keys

 -- Julien Malik <julien.malik@paraiso.me>  Tue, 17 Mar 2015 16:47:08 +0100

yunohost-admin (2.1.1) testing; urgency=low

  * Bump version to 2.1.1 to bootstrap new build workflow

 -- Julien Malik <julien.malik@paraiso.me>  Thu, 12 Feb 2015 14:16:52 +0100

yunohost-admin (2.0-rc1~megusta17) megusta; urgency=low

  * Production build: App install fixes and improvments. Other fixes.

 -- Adrien Beudin <beudbeud@yunohost.org>  Mon, 06 Oct 2014 14:53:29 +0200

yunohost-admin (2.0-rc1~megusta16) test; urgency=low

  * Test build: App install fixes and improvments. Other fixes.

 -- Adrien Beudin <beudbeud@yunohost.org>  Mon, 06 Oct 2014 14:49:14 +0200

yunohost-admin (2.0-rc1~megusta15) megusta; urgency=low

  * Production build: New menu. Custom app install. Bug fixes and
    translation

 -- Adrien Beudin <beudbeud@yunohost.org>  Fri, 18 Jul 2014 18:46:04 +0200

yunohost-admin (2.0-rc1~megusta14) test; urgency=low

  * Test build: Fix firewall upd route.

 -- Adrien Beudin <beudbeud@yunohost.org>  Fri, 18 Jul 2014 18:42:07 +0200

yunohost-admin (2.0-rc1~megusta13) test; urgency=low

  * Test build: Add breadcrumb and various bugfix

 -- Adrien Beudin <beudbeud@yunohost.org>  Sun, 13 Jul 2014 13:03:14 +0200

yunohost-admin (2.0-rc1~megusta12) test; urgency=low

  * Test build: Icons and new header. Update warning. Fix domain delete.

 -- Adrien Beudin <beudbeud@yunohost.org>  Thu, 03 Jul 2014 15:49:15 +0200

yunohost-admin (2.0-rc1~megusta11) test; urgency=low

  * Test build: Update to master branch

 -- Adrien Beudin <beudbeud@yunohost.org>  Wed, 02 Jul 2014 09:30:17 +0200

yunohost-admin (2.0-rc1~megusta10) megusta; urgency=low

  * Production build: Add firewall.

 -- Adrien Beudin <beudbeud@yunohost.org>  Wed, 02 Jul 2014 09:13:21 +0200

yunohost-admin (2.0-rc1~megusta9) test; urgency=low

  * Test build: Fix custom app install.

 -- Adrien Beudin <beudbeud@yunohost.org>  Wed, 02 Jul 2014 09:09:50 +0200

yunohost-admin (2.0-rc1~megusta8) test; urgency=low

  * Test build: Update from git

 -- Adrien Beudin <beudbeud@yunohost.org>  Tue, 24 Jun 2014 13:59:37 +0200

yunohost-admin (2.0-rc1~megusta7) test; urgency=low

  * Test build: Firewall first draft

 -- Adrien Beudin <beudbeud@yunohost.org>  Mon, 16 Jun 2014 17:43:48 +0200

yunohost-admin (2.0-rc1~megusta6) megusta; urgency=low

  * Production build: Backport fixes

 -- Adrien Beudin <beudbeud@yunohost.org>  Mon, 16 Jun 2014 17:31:56 +0200

yunohost-admin (2.0-rc1~megusta5) megusta; urgency=low

  * Production build: Revert [fix] Do not use websocket by default

 -- Adrien Beudin <beudbeud@yunohost.org>  Thu, 12 Jun 2014 19:04:33 +0200

yunohost-admin (2.0-rc1~megusta4) test; urgency=low

  * Test build: Revert [fix] Do not use websocket by default

 -- Adrien Beudin <beudbeud@yunohost.org>  Thu, 12 Jun 2014 19:04:21 +0200

yunohost-admin (2.0-rc1~megusta3) test; urgency=low

  * Test build: Update from git

 -- Adrien Beudin <beudbeud@yunohost.org>  Thu, 12 Jun 2014 09:18:44 +0200

yunohost-admin (2.0-rc1~megusta2) megusta; urgency=low

  * Production build: Bump version

 -- Adrien Beudin <beudbeud@yunohost.org>  Mon, 09 Jun 2014 01:54:52 +0200

yunohost-admin (2.0-rc1~megusta1) test; urgency=low

  * Bump version

 -- Adrien Beudin <beudbeud@yunohost.org>  Sun, 08 Jun 2014 19:11:17 +0200

yunohost-admin (2.0-beta4~megusta30) test; urgency=low

  * Test build: Update from git

 -- Adrien Beudin <beudbeud@yunohost.org>  Sun, 08 Jun 2014 19:11:17 +0200

yunohost-admin (2.0-beta4~megusta29) test; urgency=low

  * Test build: Update from git

 -- Adrien Beudin <beudbeud@yunohost.org>  Sat, 07 Jun 2014 14:52:08 +0200

yunohost-admin (2.0-beta4~megusta28) test; urgency=low

  * Test build: Update from git

 -- Adrien Beudin <beudbeud@yunohost.org>  Mon, 02 Jun 2014 20:27:54 +0200

yunohost-admin (2.0-beta4~megusta27) test; urgency=low

  * Test build: Update from git

 -- Adrien Beudin <beudbeud@yunohost.org>  Sun, 01 Jun 2014 21:47:12 +0200

yunohost-admin (2.0-beta4~megusta26) test; urgency=low

  * Test build: [fix] dependencies

 -- Adrien Beudin <beudbeud@yunohost.org>  Thu, 29 May 2014 21:38:00 +0200

yunohost-admin (2.0-beta4~megusta25) test; urgency=low

  * Test build: [fix] dependencies

 -- Adrien Beudin <beudbeud@yunohost.org>  Thu, 29 May 2014 21:17:27 +0200

yunohost-admin (2.0-beta4~megusta24) test; urgency=low

  * Test build: Update from git

 -- Adrien Beudin <beudbeud@yunohost.org>  Wed, 28 May 2014 21:16:42 +0200

yunohost-admin (2.0-beta4~megusta23) test; urgency=low

  * Test build: Update from git

 -- Adrien Beudin <beudbeud@yunohost.org>  Wed, 28 May 2014 21:08:12 +0200

yunohost-admin (2.0-beta4~megusta22) test; urgency=low

  * Test build: Update from git

 -- Adrien Beudin <beudbeud@yunohost.org>  Wed, 28 May 2014 15:41:56 +0200

yunohost-admin (2.0-beta4~megusta21) test; urgency=low

  * Test build: Update from git

 -- Adrien Beudin <beudbeud@yunohost.org>  Wed, 28 May 2014 13:07:44 +0200

yunohost-admin (2.0-beta4~megusta20) test; urgency=low

  * Test build: Update from git

 -- Adrien Beudin <beudbeud@yunohost.org>  Tue, 27 May 2014 20:27:42 +0200

yunohost-admin (2.0-beta4~megusta19) test; urgency=low

  * Test build: Update from git

 -- Adrien Beudin <beudbeud@yunohost.org>  Tue, 27 May 2014 20:08:23 +0200

yunohost-admin (2.0-beta4~megusta18) test; urgency=low

  * Test build: Update from git

 -- Adrien Beudin <beudbeud@yunohost.org>  Tue, 27 May 2014 16:42:17 +0200

yunohost-admin (2.0-beta4~megusta17) test; urgency=low

  * Test build: Update from git

 -- Adrien Beudin <beudbeud@yunohost.org>  Tue, 27 May 2014 16:31:01 +0200

yunohost-admin (2.0-beta4~megusta16) test; urgency=low

  * Test build: Update from git

 -- Adrien Beudin <beudbeud@yunohost.org>  Mon, 26 May 2014 01:09:44 +0200

yunohost-admin (2.0-beta4~megusta15) test; urgency=low

  * Test build: Update from git

 -- Adrien Beudin <beudbeud@yunohost.org>  Sun, 25 May 2014 12:59:27 +0200

yunohost-admin (2.0-beta4~megusta14) test; urgency=low

  * Test build: Update from git

 -- Adrien Beudin <beudbeud@yunohost.org>  Sun, 25 May 2014 12:29:03 +0200

yunohost-admin (2.0-beta4~megusta13) test; urgency=low

  * Test build: Update from git

 -- Adrien Beudin <beudbeud@yunohost.org>  Sat, 24 May 2014 21:36:24 +0200

yunohost-admin (2.0-beta4~megusta12) test; urgency=low

  * Test build: Update from git

 -- Adrien Beudin <beudbeud@yunohost.org>  Mon, 19 May 2014 18:06:40 +0200

yunohost-admin (2.0-beta4~megusta11) test; urgency=low

  * Test build: Update from git

 -- Adrien Beudin <beudbeud@yunohost.org>  Sun, 18 May 2014 00:08:45 +0200

yunohost-admin (2.0-beta4~megusta10) test; urgency=low

  * Test build: Update from git

 -- Adrien Beudin <beudbeud@yunohost.org>  Sat, 17 May 2014 23:16:43 +0200

yunohost-admin (2.0-beta4~megusta9) test; urgency=low

  * Test build: Update from git

 -- Adrien Beudin <beudbeud@yunohost.org>  Sat, 17 May 2014 23:05:31 +0200

yunohost-admin (2.0-beta4~megusta8) test; urgency=low

  * Test build: Update from git

 -- Adrien Beudin <beudbeud@yunohost.org>  Sat, 17 May 2014 00:42:21 +0200

yunohost-admin (2.0-beta4~megusta7) test; urgency=low

  * Test build: Update dependenciez

 -- Adrien Beudin <beudbeud@yunohost.org>  Fri, 16 May 2014 16:45:25 +0200

yunohost-admin (2.0-beta4~megusta6) megusta; urgency=low

  * Production build: [fix] Postinstall popup style

 -- Adrien Beudin <beudbeud@yunohost.org>  Thu, 15 May 2014 15:20:09 +0200

yunohost-admin (2.0-beta4~megusta5) megusta; urgency=low

  * Production build: Update from git

 -- Adrien Beudin <beudbeud@yunohost.org>  Thu, 15 May 2014 12:41:17 +0200

yunohost-admin (2.0-beta4~megusta4) megusta; urgency=low

  * Production build: [bump] beta5 ?

 -- Adrien Beudin <beudbeud@yunohost.org>  Sun, 27 Apr 2014 19:32:44 +0200

yunohost-admin (2.0-beta4~megusta3) test; urgency=low

  * Test build: Update from git

 -- Adrien Beudin <beudbeud@yunohost.org>  Mon, 21 Apr 2014 12:59:14 +0200

yunohost-admin (2.0-beta4~megusta2) test; urgency=low

  * Test build: Update from git

 -- Adrien Beudin <beudbeud@yunohost.org>  Mon, 21 Apr 2014 12:43:52 +0200

yunohost-admin (2.0-beta4~megusta1) test; urgency=low

  * Test build: [fix] Modify ynhapi path

 -- Adrien Beudin <beudbeud@yunohost.org>  Fri, 11 Apr 2014 12:44:29 +0200

yunohost-admin (2.0-beta4~megusta0) megusta; urgency=low

  * Production build: update beta4

 -- Adrien Beudin <beudbeud@yunohost.org>  Mon, 17 Mar 2014 17:20:59 +0100<|MERGE_RESOLUTION|>--- conflicted
+++ resolved
@@ -1,4 +1,3 @@
-<<<<<<< HEAD
 yunohost-admin (3.7.0.1) testing; urgency=low
 
   - [i18n] Improve translations for Catalan, Spanish, Esperanto, French, Basque, Turkish, Occitan
@@ -16,13 +15,12 @@
   Thanks to all contributors <3 ! (accross all repo: Yunohost, Moulinette, SSOwat, Yunohost-admin) : advocatux, Aksel K., Aleks, Allan N., amirale qt, Armin P., Bram, ButterflyOfFire, Carles S. A., chema o. r., decentral1se, Emmanuel V., Etienne M., Filip B., Geoff M., htsr, Jibec, Josué, Julien J., Kayou, liberodark, ljf, lucaskev, Lukas D., madtibo, Martin D., Mélanie C., nr 458 h, pitfd, ppr, Quentí, sidddy, troll, tufek yamero, xaloc33, yalh76
 
  -- Alexandre Aubin <alex.aubin@mailoo.org>  Thu, 31 Oct 2019 19:00:00  +0000
-=======
+
 yunohost-admin (3.6.5.1) stable; urgency=low
 
   - [fix] Disabling security.rss for now because there's a header issue preventing it from working, and hasnt been used in 2+ years anyway
 
  -- Alexandre Aubin <alex.aubin@mailoo.org>  Mon, 18 Nov 2019 16:40:00  +00000
->>>>>>> a0e0b892
 
 yunohost-admin (3.6.5) stable; urgency=low
 
