{
  "name": "yunohost-admin",
  "description": "YunoHost Admin web interface",
  "license": "AGPL-3.0",
  "private": true,
  "dependencies": {
    "bootstrap": "3.3.6",
    "font-awesome": "4.5.0",
<<<<<<< HEAD
    "handlebars": "1.3.0",
    "handlebars-helper-intl": "1.1.2",
=======
    "handlebars": "4.0.11",
>>>>>>> df67dd6a
    "sammy": "0.7.6",
    "js-cookie": "2.1.0",
    "source-sans-pro": "git://github.com/adobe-fonts/source-sans-pro.git#2.020R-ro/1.075R-it",
    "source-code-pro": "git://github.com/adobe-fonts/source-code-pro.git#2.010R-ro/1.030R-it"
  }
}<|MERGE_RESOLUTION|>--- conflicted
+++ resolved
@@ -6,12 +6,8 @@
   "dependencies": {
     "bootstrap": "3.3.6",
     "font-awesome": "4.5.0",
-<<<<<<< HEAD
-    "handlebars": "1.3.0",
     "handlebars-helper-intl": "1.1.2",
-=======
     "handlebars": "4.0.11",
->>>>>>> df67dd6a
     "sammy": "0.7.6",
     "js-cookie": "2.1.0",
     "source-sans-pro": "git://github.com/adobe-fonts/source-sans-pro.git#2.020R-ro/1.075R-it",
