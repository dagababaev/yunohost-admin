--- conflicted
+++ resolved
@@ -864,9 +864,7 @@
         display: block;
         float: none !important;
     }
-<<<<<<< HEAD
-}
-
+}
 
 
 /* Just to be able to override list-group-item with alert-success's background and border colors */
@@ -894,6 +892,4 @@
 	background-color: ghostwhite;
 	border-color: lightgrey;
     color: grey;
-=======
->>>>>>> f437ea1e
 }