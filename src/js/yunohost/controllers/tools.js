(function() {
    // Get application context
    var app = Sammy.apps['#main'];
    var store = app.store;

    /**
     * Tools
     *
     */

    // Tools list
    app.get('#/tools', function (c) {
        c.view('tools/tools_list');
    });

    // Update administration password
    app.get('#/tools/adminpw', function (c) {
        c.view('tools/tools_adminpw');
    });

    // Update administration password (PUT)
    app.put('#/tools/adminpw', function (c) {
        var params = {};
        $.each(c.params.toHash(), function(key, value) {
            if (value !== '') { params[key] = value; }
        });
        if ($.isEmptyObject(params)) {
            c.flash('fail', y18n.t('error_modify_something'));
            c.refresh();
            return;
        }
        if (params['new_password'] !== params['confirm_new_password']) {
            c.flash('fail', y18n.t('passwords_dont_match'));
            c.refresh();
            return;
        }

        c.api('POST', '/login', { 'password': params['old_password'] }, function(data) {
            // Remove useless variable
            delete params['old_password'];
            delete params['confirm_new_password'];

            // Update password and redirect to the home
            c.api('PUT', '/adminpw', params, function(data) {
                c.redirect_to('#/logout');
            });
        }, undefined, false);
    });

    // System update & upgrade
    app.get('#/update', function (c) {
        c.api('PUT', '/update', {}, function(data) {
            c.view('tools/tools_update', data, function() {
                // Configure buttons behaviors
                $("button[data-upgrade]").on("click", function() {

                    var what = $(this).data("upgrade").toLowerCase();

                    // Upgrade all apps or the system

                    if ((what == "system") || (what == "system"))
                    {
                        var confirm_message = y18n.t('confirm_update_' + what);
                        var api_url = '/upgrade?'+what;
                    }

                    // Upgrade a specific apps

                    else
                    {
                        var confirm_message = y18n.t('confirm_update_specific_app', [what]);
                        var api_url = '/upgrade/apps?app='+what;
                    }

                    c.confirm(
                        y18n.t('tools'),
                        confirm_message,
                        function(){
                            c.api('PUT', api_url, {}, function(data) {
                                c.redirect_to('#/tools/logs');
                            });
                        }
                    );
                });
            });
        });
    });

    // Display journals list
    app.get('#/tools/logs', function (c) {
        c.api('GET', "/logs?limit=25&with_details", {}, function(categories) {
            data = [];
            category_icons = {
                'operation': 'wrench',
                'history': 'history',
                'package': 'puzzle-piece',
                'system': 'cogs',
                'access': 'ban',
                'service': 'cog',
                'app': 'cubes'
            }
            success_icons = {
                true: 'check text-success',
                false: 'close text-danger',
                '?': 'question text-warning'
            }
            for (var category in categories) {
                for (var log in categories[category])
                {
                    categories[category][log].success_icon = success_icons[categories[category][log].success]
                }
                if (categories.hasOwnProperty(category)) {
                    data.push({
                        key:category,
                        icon:(category in category_icons)?category_icons[category]:'info-circle',
                        value:categories[category]
                    });
                }
            }

            c.view('tools/tools_logs', {
                "data": data,
                "locale": y18n.locale
            });
        });
    });

    // One journal
    app.get(/\#\/tools\/logs\/(.*)(\?number=(\d+))?/, function (c) {
        var params = "?path=" + c.params["splat"][0];
        var number = (c.params["number"])?c.params["number"]:50;
        params += "&number=" + number;

        c.api('GET', "/logs/display" + params, {}, function(log) {
            if ('metadata' in log) {
                if (!'env' in log.metadata && 'args' in log.metadata) {
                    log.metadata.env = log.metadata.args
                }
            }
            c.view('tools/tools_log', {
                "log": log,
                "next_number": log.logs.length == number ? number * 10:false,
                "locale": y18n.locale
            }, function() {
                // Configure behavior for the button to share log on Yunohost (it calls display --share)
                $('button[data-action="share"]').on("click", function() {
                    c.api('GET', '/logs/display?path='+$(this).data('log-id')+'&share', {},
                        function(data) {
                            c.hideLoader();
                            window.open(data.url, '_blank');
                    });
                });
            });
        });
    });


    // Download SSL Certificate Authority
    app.get('#/tools/ca', function (c) {
        c.view('tools/tools_ca');
    });

    // Security feed
    app.get('#/tools/security-feed', function (c) {
        var data = {
            items: []
        };

        // Get security feed and display items
        var forumUrl = 'https://forum.yunohost.org';
        var securityUrl = 'https://forum.yunohost.org/c/security';
        var securityFeed = 'https://yunohost.org/security.rss';

        data.url = {
            web: securityUrl,
            rss: securityFeed
        };

        $.ajax({
            url: securityFeed,
            // dataType: (jQuery.browser.msie) ? "text" : "xml",
            dataType: "xml"
        })
        .done(function(xml){
            // Loop through items
            $('item', xml).each(function(k, v) {
                var link = $('link', v)[0].innerHTML;
                if (typeof link == 'string' && link !== '' && link.charAt(0) == '/') {
                    link = forumUrl+link;
                }
                var description = $('description', v)[0].textContent;
                description = description.replace('href="/','href="'+forumUrl+'/');

                var item = {
                    guid: $('guid', v)[0].innerHTML,
                    title: $('title', v)[0].innerHTML,
                    url: link,
                    desc: description,
                    date: $('pubDate', v)[0].innerHTML.split(' +')[0],
                };
                data.items.push(item);
            });

            c.view('tools/tools_security_feed', data);
        })
        .fail(function() {
            c.flash('fail', y18n.t('error_retrieve_feed', [securityFeed]));
        });

    });

    // Reboot or shutdown button
    app.get('#/tools/reboot', function (c) {
        c.view('tools/tools_reboot', {}, function() {
            // Configure reboot/shutdown buttons behavior
            $("button[data-action]").on("click", function() {
                var action = $(this).data("action");

                c.confirm(
                    y18n.t('tools_' + action),
                    y18n.t('confirm_reboot_action_' + action),
                    function(){
                        c.api('PUT', '/'+action+'?force', {}, function(data) {
                            // This code is not executed due to 502 response (reboot or shutdown)
                            c.redirect_to('#/logout');
                        }, function (xhr) {
                            c.flash('success', y18n.t('tools_' + action + '_done'))
                            // Disconnect from the webadmin
                            store.clear('url');
                            store.clear('connected');
                            store.set('path', '#/');

                            // Rename the page to allow refresh without ask for rebooting
                            window.location.href = window.location.href.split('#')[0] + '#/';
                            // Display reboot or shutdown info
                            // We can't use template because now the webserver is off
                            if (action == 'reboot') {
                                $('#main').replaceWith('<div id="main"><div class="alert alert-warning"><i class="fa-refresh"></i> ' + y18n.t('tools_rebooting') + '</div></div>');
                            }
                            else {
                                $('#main').replaceWith('<div id="main"><div class="alert alert-warning"><i class="fa-power-off"></i> ' + y18n.t('tools_shuttingdown') + '</div></div>');
                            }

                            c.hideLoader();

                            // Force scrollTop on page load
                            $('html, body').scrollTop(0);
                    }, false);
                });
            });
        });
    });

    // Migrations
    app.get('#/tools/migrations', function (c) {
        c.api('GET', '/migrations?pending', {}, function(pending_migrations) {
        c.api('GET', '/migrations?done', {}, function(done_migrations) {
            pending_migrations = pending_migrations.migrations;
            done_migrations = done_migrations.migrations;

            // Get rid of _ in the raw name of migrations (cosmetic)
            for(var i = 0; i < pending_migrations.length; i++) {
                pending_migrations[i].name = pending_migrations[i].name.replace(/_/g, " ")
                if (pending_migrations[i].disclaimer)
                {
                    pending_migrations[i].disclaimer = pending_migrations[i].disclaimer.replace(/\n/g, "<br />");
                }
            }
            for(var i = 0; i < done_migrations.length; i++) {
                done_migrations[i].name = done_migrations[i].name.replace(/_/g, " ")
            }

            c.view('tools/tools_migrations', {
                'pending_migrations' : pending_migrations.reverse(),
                'done_migrations' : done_migrations.reverse()
            }, function() {

                // Configure button 'Run'
                $('button[data-action="run"]').on("click", function() {

                    var disclaimerAcks = $(".disclaimer-ack");
                    for (var i = 0 ; i < disclaimerAcks.length ; i++)
                    {
                        if (! $(disclaimerAcks[i]).find("input:checked").val())
                        {
                            // FIXME / TODO i18n
                            c.flash('fail', "Some of these migrations require you to acknowledge a disclaimer before running them.");
                            c.refresh();
                            return;
                        }
                    };

                    c.api('POST', '/migrations/migrate?accept_disclaimer', {}, function() { c.refresh(); });
                });

                // Configure buttons 'Skip'
                $('button[data-action="skip"]').on("click", function() {
                    var migration_id = $(this).data("migration");
                    c.confirm(
                        y18n.t('migrations'),
                        y18n.t('confirm_migrations_skip'),
                        function(){
                            c.api('POST', '/migrations/migrate?skip&targets=' + migration_id, {}, function() { c.refresh() });
                        }
                    );
                });
            });
        });
        });
    });

<<<<<<< HEAD
    app.get('#/tools/migrations/run', function (c) {
        var disclaimerAcks = $(".disclaimer-ack");
        var withAcceptDisclaimerFlag = false;
        for (var i = 0 ; i < disclaimerAcks.length ; i++)
        {
            console.log($(disclaimerAcks[i]).find("input:checked").val());
            if (! $(disclaimerAcks[i]).find("input:checked").val())
            {
                // FIXME / TODO i18n
                c.flash('fail', "Some of these migrations require you to acknowledge a disclaimer before running them.");
                c.redirect('#/tools/migrations');
                return;
            }
            else
            {
                withAcceptDisclaimerFlag = true;
            }
        };

        // Not sure if necessary, but this distinction is to avoid accidentally
        // triggering a migration with a disclaimer if one goes to the
        // /tools/migrations/run page "directly" somehow ...
        if (withAcceptDisclaimerFlag)
        {
            c.api('/migrations/migrate?accept_disclaimer',
                function (data) {
                    store.clear('slide');
                    c.redirect('#/tools/migrations');
                }, 'POST')
        }
        else
        {
            c.api('/migrations/migrate',
                function (data) {
                    store.clear('slide');
                    c.redirect('#/tools/migrations');
                }, 'POST')
        }
    });

    app.get('#/tools/migrations/skip/:migration_id', function (c) {
        c.confirm(
            y18n.t('migrations'),
            y18n.t('confirm_migrations_skip'),
            function(){
                c.api('/migrations/migrate?skip&targets=' + c.params['migration_id'], function(data) {
                    store.clear('slide');
                    c.redirect('#/tools/migrations');
                }, 'POST');
            },
            function(){
                store.clear('slide');
                c.redirect('#/tools/migrations');
            }
        );
    });

=======
    // List available apps lists
    app.get('#/tools/appslists', function (c) {
        c.api('GET', '/appslists', {}, function(data) {
            list = [];
            $.each(data, function(listname, listinfo) {
                list.push({
                    'name': listname,
                    'url': listinfo['url'],
                    'lastUpdate': listinfo['lastUpdate']
                });
            });

            c.view('tools/tools_appslists_list', {
                appslists: list
            });
        });
    });

    // Add a new apps list
    app.post('#/tools/appslists', function (c) {
        list = {
            'name' : c.params['appslist_name'],
            'url' : c.params['appslist_url']
        }

        c.api('PUT', '/appslists', list, function(data) {
            c.redirect_to('#/tools/appslists/' + list.name);
        });
    });

    // Show appslist info and operations
    app.get('#/tools/appslists/:appslist', function (c) {
        c.api('GET', '/appslists', {}, function(data) {
            if (typeof data[c.params['appslist']] !== 'undefined') {
                list = {
                    'name' : c.params['appslist'],
                    'url': data[c.params['appslist']]['url'],
                    'lastUpdate': data[c.params['appslist']]['lastUpdate'],
                    'removable' : (c.params['appslist'] !== 'yunohost') ? true : false // Do not remove default apps list
                };
                c.view('tools/tools_appslists_info', {appslist: list});
            }
            else {
                c.flash('warning', y18n.t('appslists_unknown_list', [c.params['appslist']]));
                c.redirect_to('#/tools/appslists', {slide: false});
            }
        });
    });

    // Refresh available apps list
    app.get('#/tools/appslists/refresh', function (c) {
        c.api('PUT', '/appslists', {}, function(data) {
            c.redirect_to('#/apps/install', {slide: false});
        });
    });

    // Refresh specific apps list
    app.get('#/tools/appslists/:appslist/refresh', function (c) {
        c.api('PUT', '/appslists', {'name' : c.params['appslist']}, function(data) {
            c.redirect_to('#/tools/appslists', {slide: false});
        });
    });

    // Remove apps list
    app.get('#/tools/appslists/:appslist/remove', function (c) {
        c.confirm(
            y18n.t('appslist'),
            y18n.t('appslists_confirm_remove', [c.params['app']]),
            function() {
                c.api('DELETE', '/appslists', {'name' : c.params['appslist']}, function() {
                    c.redirect_to('#/tools/appslists');
                });
            }
        );
    });
>>>>>>> ca5b2eee
})();<|MERGE_RESOLUTION|>--- conflicted
+++ resolved
@@ -308,140 +308,4 @@
         });
         });
     });
-
-<<<<<<< HEAD
-    app.get('#/tools/migrations/run', function (c) {
-        var disclaimerAcks = $(".disclaimer-ack");
-        var withAcceptDisclaimerFlag = false;
-        for (var i = 0 ; i < disclaimerAcks.length ; i++)
-        {
-            console.log($(disclaimerAcks[i]).find("input:checked").val());
-            if (! $(disclaimerAcks[i]).find("input:checked").val())
-            {
-                // FIXME / TODO i18n
-                c.flash('fail', "Some of these migrations require you to acknowledge a disclaimer before running them.");
-                c.redirect('#/tools/migrations');
-                return;
-            }
-            else
-            {
-                withAcceptDisclaimerFlag = true;
-            }
-        };
-
-        // Not sure if necessary, but this distinction is to avoid accidentally
-        // triggering a migration with a disclaimer if one goes to the
-        // /tools/migrations/run page "directly" somehow ...
-        if (withAcceptDisclaimerFlag)
-        {
-            c.api('/migrations/migrate?accept_disclaimer',
-                function (data) {
-                    store.clear('slide');
-                    c.redirect('#/tools/migrations');
-                }, 'POST')
-        }
-        else
-        {
-            c.api('/migrations/migrate',
-                function (data) {
-                    store.clear('slide');
-                    c.redirect('#/tools/migrations');
-                }, 'POST')
-        }
-    });
-
-    app.get('#/tools/migrations/skip/:migration_id', function (c) {
-        c.confirm(
-            y18n.t('migrations'),
-            y18n.t('confirm_migrations_skip'),
-            function(){
-                c.api('/migrations/migrate?skip&targets=' + c.params['migration_id'], function(data) {
-                    store.clear('slide');
-                    c.redirect('#/tools/migrations');
-                }, 'POST');
-            },
-            function(){
-                store.clear('slide');
-                c.redirect('#/tools/migrations');
-            }
-        );
-    });
-
-=======
-    // List available apps lists
-    app.get('#/tools/appslists', function (c) {
-        c.api('GET', '/appslists', {}, function(data) {
-            list = [];
-            $.each(data, function(listname, listinfo) {
-                list.push({
-                    'name': listname,
-                    'url': listinfo['url'],
-                    'lastUpdate': listinfo['lastUpdate']
-                });
-            });
-
-            c.view('tools/tools_appslists_list', {
-                appslists: list
-            });
-        });
-    });
-
-    // Add a new apps list
-    app.post('#/tools/appslists', function (c) {
-        list = {
-            'name' : c.params['appslist_name'],
-            'url' : c.params['appslist_url']
-        }
-
-        c.api('PUT', '/appslists', list, function(data) {
-            c.redirect_to('#/tools/appslists/' + list.name);
-        });
-    });
-
-    // Show appslist info and operations
-    app.get('#/tools/appslists/:appslist', function (c) {
-        c.api('GET', '/appslists', {}, function(data) {
-            if (typeof data[c.params['appslist']] !== 'undefined') {
-                list = {
-                    'name' : c.params['appslist'],
-                    'url': data[c.params['appslist']]['url'],
-                    'lastUpdate': data[c.params['appslist']]['lastUpdate'],
-                    'removable' : (c.params['appslist'] !== 'yunohost') ? true : false // Do not remove default apps list
-                };
-                c.view('tools/tools_appslists_info', {appslist: list});
-            }
-            else {
-                c.flash('warning', y18n.t('appslists_unknown_list', [c.params['appslist']]));
-                c.redirect_to('#/tools/appslists', {slide: false});
-            }
-        });
-    });
-
-    // Refresh available apps list
-    app.get('#/tools/appslists/refresh', function (c) {
-        c.api('PUT', '/appslists', {}, function(data) {
-            c.redirect_to('#/apps/install', {slide: false});
-        });
-    });
-
-    // Refresh specific apps list
-    app.get('#/tools/appslists/:appslist/refresh', function (c) {
-        c.api('PUT', '/appslists', {'name' : c.params['appslist']}, function(data) {
-            c.redirect_to('#/tools/appslists', {slide: false});
-        });
-    });
-
-    // Remove apps list
-    app.get('#/tools/appslists/:appslist/remove', function (c) {
-        c.confirm(
-            y18n.t('appslist'),
-            y18n.t('appslists_confirm_remove', [c.params['app']]),
-            function() {
-                c.api('DELETE', '/appslists', {'name' : c.params['appslist']}, function() {
-                    c.redirect_to('#/tools/appslists');
-                });
-            }
-        );
-    });
->>>>>>> ca5b2eee
 })();