(function() {
    // Get application context
    var app = Sammy.apps['#main'];
    var store = app.store;

    // The logic used to temporily disable transition is from
    // https://stackoverflow.com/a/16575811
    function whichTransitionEvent(){
        var t;
        var el = document.createElement('fakeelement');
        var transitions = {
          'transition':'transitionend',
          'OTransition':'oTransitionEnd',
          'MozTransition':'transitionend',
          'WebkitTransition':'webkitTransitionEnd'
        }

        for(t in transitions){
            if( el.style[t] !== undefined ){
                return transitions[t];
            }
        }
    };
    var transitionEvent = whichTransitionEvent();

    function resetSliders()
    {
        // Disable transition effects
        $('#slider-container').addClass('notransition');
        // Delete the left/right temporary stuff only used during animation
        $('#slideTo').css('display', 'none');
        $('#slideTo').html("");
        $('#slideBack').css('display', 'none');
        $('#slideBack').html("");
        // Set the margin-left back to 0
        $('#slider-container').css('margin-left', '0');
        // c.f. the stackoverflow thread
        $('#slider-container')[0].offsetHeight;
        // Remove the binding to this event handler for next times
        // Re-enable transition effects
        $('#slider-container').removeClass('notransition');
    }

    /**
     * Helpers
     *
     */
    app.helpers({

        //
        // Pacman loader management
        //

        showLoader: function() {
            app.loaded = false; // Not sure if that's really useful ... this is from old code with no explanation what it really does ...
            if ($('div.loader').length === 0) {
                $('#main').append('<div class="loader loader-content"></div>');
            }
        },

        hideLoader: function() {
            app.loaded = true; // Not sure if that's really useful ... this is from old code with no explanation what it really does ...
            $('div.loader').remove();
        },

        // Flash helper to diplay instant notifications
        flash: function (level, message) {
            if (!store.get('flash')) {
                store.set('flash', true);
            }

            // Helper CSS class on main wrapper
            $('#slider').addClass('with-flashMessage');

            // If the line is a bash command
            if (level === 'info' && message.charAt(0) === '+') {
                level = 'log';
            }

            message = message.split("\n").join("<br />");

            // If the message starts with a progress bar
            progressbar = message.match(/^\[#*\+*\.*\] > /);
            if (progressbar)
            {
                progressbar = progressbar[0];
                // Remove the progress bar from the mesage
                message = message.replace(progressbar,"");
                // Compute percent
                done = (progressbar.match(/#/g)||[]).length;
                ongoing = (progressbar.match(/\+/g)||[]).length;
                remaining = (progressbar.match(/\./g)||[]).length;
                total = done + ongoing + remaining;
                done = done * 100 / total;
                ongoing = ongoing * 100 / total;
                // Actually build the message with the progress bar
                message = '<div class="progress"><div class="progress-bar progress-bar-success" role="progressbar" style="width:'+done+'%"></div><div class="progress-bar progress-bar-striped active" role="progressbar" style="width:'+ongoing+'%;"></div></div><p style="display: inline-block;">' + message + '</p>';
            }
            else
            {
                message = '<p>'+message+'</p>';
            }

            // Add message
            $('#flashMessage .messages')
                .prepend('<div class="alert alert-'+ level +'">'+message+'</div>');

            // Scroll to top to view new messages
            $('#flashMessage').scrollTop(0);
        },

        checkInstall: function(callback) {
            // Get base url from store or guess from current url
            var baseUrl = (store.get('url') !== null) ? store.get('url')
                            : window.location.hostname + '/yunohost/api';

            // Call API endpoint
            $.ajax({
                dataType: "json",
                url: 'https://'+ baseUrl +'/installed',
                timeout: 3000
            })
            .success(function(data) {
                callback(data.installed);
            })
            .fail(function() {
                callback(undefined);
            });
        },

        // API call
        api: function(method, uri, data, callback, callbackOnFailure, websocket) {
            c = this;

            method = typeof method !== 'undefined' ? method : 'GET';
            data   = typeof data   !== 'undefined' ? data   : {};
            if (window.navigator && window.navigator.language && (typeof data.locale === 'undefined')) {
                data.locale = y18n.locale || window.navigator.language.substr(0, 2);
            }

            c.showLoader();

            call = function(uri, callback, method, data, callbackOnFailure) {

                // Define default callback for failures
                if (typeof callbackOnFailure !== 'function') {
                    callbackOnFailure = function(xhr) {
                        if (xhr.status == 200) {
                            // Fail with 200, WTF
                            callback({});
                        }
                        // Unauthorized or wrong password
                        else if (xhr.status == 401) {
                            if (uri === '/login') {
                                c.flash('fail', y18n.t('wrong_password'));
                            } else {
                                c.flash('fail', y18n.t('unauthorized'));
                                c.redirect('#/login');
                            }
                        }
                        // 500
                        else if (xhr.status == 500) {
                            try {
                                error_log = JSON.parse(xhr.responseText);
                                error_log.route = error_log.route.join(' ') + '\n';
                                error_log.arguments = JSON.stringify(error_log.arguments);
                            }
                            catch (e)
                            {
                                error_log = {};
                                error_log.route = "Failed to parse route";
                                error_log.arguments = "Failed to parse arguments";
                                error_log.traceback = xhr.responseText;
                            }
                            c.flash('fail', y18n.t('internal_exception', [error_log.route, error_log.arguments, error_log.traceback]));
                        }
                        // 502 Bad gateway means API is down
                        else if (xhr.status == 502) {
                            c.flash('fail', y18n.t('api_not_responding'));
                        }
                        // More verbose error messages first
                        else if (typeof xhr.responseText !== 'undefined') {
                            c.flash('fail', xhr.responseText);
                        }
                        // 0 mean "the connexion has been closed" apparently
                        else if (xhr.status == 0) {
                            var errorMessage = xhr.status+' '+xhr.statusText;
                            c.flash('fail', y18n.t('error_connection_interrupted', [errorMessage]));
                            console.log(xhr);
                        }
                        // Return HTTP error code at least
                        else {
                            var errorMessage = xhr.status+' '+xhr.statusText;
                            c.flash('fail', y18n.t('error_server_unexpected', [errorMessage]));
                            console.log(xhr);
                        }

                        c.hideLoader();

                        // Force scrollTop on page load
                        $('html, body').scrollTop(0);
                        store.clear('slide');
                    };
                }

                jQuery.ajax({
                    url: 'https://' + store.get('url') + uri,
                    type: method,
                    crossdomain: true,
                    data: data,
                    traditional: true,
                    dataType: 'json'
                })
                .always(function(xhr, ts, error) {
                })
                .done(function(data) {
                    data = data || {};
                    callback(data);
                })
                .fail(callbackOnFailure);
            };

            websocket = typeof websocket !== 'undefined' ? websocket : true;
            if (websocket) {
                // Open a WebSocket connection to retrieve live messages from the moulinette
                var ws = new WebSocket('wss://'+ store.get('url') +'/messages');
                // Flag to avoid to call twice the API
                // We need to set that in ws object as we need to use it in ws.onopen
                // and several ws object could be running at the same time...
                ws.api_called = false;
                ws.onmessage = function(evt) {
                    // console.log(evt.data);
                    $.each($.parseJSON(evt.data), function(k, v) {
                        c.flash(k, v);
                    });
                };

                // If not connected, WebSocket connection will raise an error, but we do not want to interrupt API request
                ws.onerror = function () {
                    ws.onopen();
                };

                ws.onclose = function() { };

                ws.onopen = function () {
                    if (!ws.api_called) {
                        ws.api_called = true;
                        call(uri, callback, method, data, callbackOnFailure);
                    }
                };
            } else {
                call(uri, callback, method, data, callbackOnFailure);
            }

        },


        // Ask confirmation to the user through the modal window
        confirm: function(title, content, confirmCallback, cancelCallback) {
            c = this;

            // Default callbacks
            confirmCallback = typeof confirmCallback !== 'undefined' ? confirmCallback : function() {};
            cancelCallback = typeof cancelCallback !== 'undefined' ? cancelCallback : function() {};

            c.hideLoader();

            // Get modal element
            var box = $('#modal');

            // Modal title
            if (typeof title === 'string' && title.length) {
                $('.title', box).html(title);
            }
            else {
                box.addClass('no-title');
            }

            // Modal content
            $('.content', box).html(content);

            // Clear any remaining click event that could still be there (e.g.
            // clicking outside the modal window doesn't equal to clicking
            // cancel...
            $('footer button', box).unbind( "click" );

            // Handle buttons
            $('footer button', box)
                .click(function(e){
                    e.preventDefault();

                    $('#modal footer button').unbind( "click" );
                    // Reset & Hide modal
                    box.removeClass('no-title').modal('hide');

                    // Do corresponding callback
                    if ($(this).data('modal-action') == 'confirm') {
                        confirmCallback();
                    }
                    else {
                        cancelCallback();
                    }
                });

            // Show modal
            return box.modal('show');
        },


        // Render view (cross-browser)
        view: function (view, data, callback) {
            c = this;

            // Default
            callback = typeof callback !== 'undefined' ? callback : function() {};

            // Hide loader and modal
            c.hideLoader();
            $('#modal').modal('hide');

            // Render content
            var rendered = this.render('views/'+ view +'.ms', data);

            // Update content helper
            var leSwap = function() {
                rendered.swap(function() {
                    // Clicking on those kind of CSS elements will trigger a
                    // slide effect i.e. the next view rendering will have
                    // store.get('slide') set to 'back' or 'to'
                    $('.slide, .btn-breadcrumb a:not(:last-child)').on('click', function() {
                        $(this).addClass('active');
                        if ($(this).hasClass('back') || $(this).parent('.btn-breadcrumb').length) {
                            store.set('slide', 'back');
                        } else {
                            store.set('slide', 'to');
                        }
                    });

                    // Run callback
                    callback();

                    // Force scrollTop on page load
                    $('html, body').scrollTop(0);
                });
            };

            // Slide back effect
            if (store.get('slide') == 'back') {

                store.clear('slide');
                // Disable transition while we tweak CSS
                $('#slider-container').addClass('notransition');
                // "Delete" the left part of the slider
                $('#slideBack').css('display', 'none');

                // Push the slider to the left
                $('#slider-container').css('margin-left', '-100%');
                // slideTo is the right part, and should contain the old view,
                // so we copypasta what's in the "center" slider (#main)
                $('#slideTo').show().html($('#main').html());
                // leSwap will put the new view in the "center" slider (#main)
                leSwap();

                // So now things look like:
                //                          |                 |
                //                          |   the screen    |
                //                          |                 |
                //
                //       .     #main        .    #slideTo     .
                //       .  the new view    .  the old view   .
                //       ^                          ^
                //  margin-left: -100%             currently shown
                //
                //            =====>>>  sliiiiide  =====>>>

                // Re-add transition effect
                $('#slider-container').removeClass('notransition');

                // add the transition event to detect the end of the transition effect
                transitionEvent
                    && $("#slider-container").off(transitionEvent)
                    && $("#slider-container").on(transitionEvent, resetSliders);

                // And actually play the transition effect that will move the container from left to right
                $('#slider-container').css('margin-left', '0px');
            }
            // Slide to effect
            else if (store.get('slide') == 'to') {

                // Disable transition while we tweak CSS
                $('#slider-container').addClass('notransition');
                // "Delete" the right part of the slider
                $('#slideTo').css('display', 'none');
                // Push the slider to the right
                $('#slider-container').css('margin-left', '0px');
                // slideBack should contain the old view,
                // so we copypasta what's in the "center" slider (#main)
                $('#slideBack').show().html($('#main').html());
                leSwap();

                // So now things look like:
                //
                //                    |                 |
                //                    |   the screen    |
                //                    |                 |
                //
                //      .             .   #slideBack    .     #main      .
                //      .             .  the old view   .  the new view  .
                //      ^             ^        ^
                //   margin-left: -100%      currently shown
                //
                //               <<<===== sliiiiide <<<=======


                // Re-add transition effect
                $('#slider-container').removeClass('notransition');

                // add the transition event to detect the end of the transition effect
                var transitionEvent = whichTransitionEvent();
                transitionEvent
                    && $("#slider-container").off(transitionEvent)
                    && $("#slider-container").on(transitionEvent, resetSliders);

                // And actually play the transition effect that will move the container from right to left
                $('#slider-container').css('margin-left', '-100%');
            }
            // No slideing effect
            else {
                leSwap();
            }
        },

        redirect_to: function(destination, options) {
            c = this;

            options = options !== undefined ? options : {};

            // If destination if the same as current url,
            // we don't want to display the slide animation
            // (or if the code explicitly state to disable slide animation)
            if ((c.path.split("#")[1] == destination.split("#")[1]) || (options.slide == false))
            {
                store.clear('slide');
            }

            // This is a copy-pasta of some of the redirect/refresh code of
            // sammy.js because for some reason calling the original
            // redirect/refresh function in some context does not work >.>
            // (e.g. if you're already on the page)
            c.trigger('redirect', {to: destination});
            c.app.last_location = c.path;
            c.app.setLocation(destination);
            c.app.trigger('location-changed');
        },

        refresh: function() {
            c = this;
            c.redirect_to(c.path, {slide: false});
        },

        //
        // Array / object helpers
        //

        arraySortById: function(arr) {
            arr.sort(function(a, b){
                if (a.id > b.id) {
                    return 1;
                }
                else if (a.id < b.id) {
                    return -1;
                }
                return 0;
            });
        },

        arrayDiff: function(arr1, arr2) {
            arr1 = arr1 || [];
            arr2 = arr2 || [];
            return arr1.filter(function (a) {
                return ((arr2.indexOf(a) == -1) && (a !== ""));
            });
        },

        // Serialize an object
        serialize : function(obj) {
          var str = [];
          for(var p in obj)
            if (obj.hasOwnProperty(p)) {
              str.push(encodeURIComponent(p) + "=" + encodeURIComponent(obj[p]));
            }
          return str.join("&");
        },


<<<<<<< HEAD
=======
        //
        // Misc helpers used in views etc..
        //

        // Paste <pre>
        prePaste: function() {
            var pasteButtons = $('button[data-paste-content],a[data-paste-content]');
            pasteButtons.on('click', function(){
                // Get paste content element
                var preElement = $($(this).data('paste-content'));

                c.showLoader();

                // Send to paste.yunohost.org
                $.ajax({
                    type: "POST",
                    url: 'https://paste.yunohost.org/documents',
                    data: preElement.text(),
                })
                .success(function(data, textStatus, jqXHR) {
                    window.open('https://paste.yunohost.org/' + data.key, '_blank');
                })
                .fail(function() {
                    c.flash('fail', y18n.t('paste_error'));
                })
                .always(function(){
                    c.hideLoader();
                });
            });
        }
>>>>>>> ee91b075
    });

})();<|MERGE_RESOLUTION|>--- conflicted
+++ resolved
@@ -490,42 +490,7 @@
               str.push(encodeURIComponent(p) + "=" + encodeURIComponent(obj[p]));
             }
           return str.join("&");
-        },
-
-
-<<<<<<< HEAD
-=======
-        //
-        // Misc helpers used in views etc..
-        //
-
-        // Paste <pre>
-        prePaste: function() {
-            var pasteButtons = $('button[data-paste-content],a[data-paste-content]');
-            pasteButtons.on('click', function(){
-                // Get paste content element
-                var preElement = $($(this).data('paste-content'));
-
-                c.showLoader();
-
-                // Send to paste.yunohost.org
-                $.ajax({
-                    type: "POST",
-                    url: 'https://paste.yunohost.org/documents',
-                    data: preElement.text(),
-                })
-                .success(function(data, textStatus, jqXHR) {
-                    window.open('https://paste.yunohost.org/' + data.key, '_blank');
-                })
-                .fail(function() {
-                    c.flash('fail', y18n.t('paste_error'));
-                })
-                .always(function(){
-                    c.hideLoader();
-                });
-            });
         }
->>>>>>> ee91b075
+
     });
-
 })();